{
  "name": "@fluidframework/local-driver",
<<<<<<< HEAD
  "version": "0.59.4000",
=======
  "version": "0.60.1000",
>>>>>>> 3c923a5a
  "description": "Fluid local driver",
  "homepage": "https://fluidframework.com",
  "repository": {
    "type": "git",
    "url": "https://github.com/microsoft/FluidFramework.git",
    "directory": "packages/drivers/local-driver"
  },
  "license": "MIT",
  "author": "Microsoft and contributors",
  "main": "dist/index.js",
  "browser": {
    "moniker": "@fluidframework/server-services-client/dist/generateNames.js"
  },
  "types": "dist/index.d.ts",
  "scripts": {
    "build": "npm run build:genver && concurrently npm:build:compile npm:lint",
    "build:compile": "npm run tsc && npm run build:test",
    "build:full": "npm run build",
    "build:full:compile": "npm run build:compile",
    "build:genver": "gen-version",
    "build:test": "tsc --project ./src/test/tsconfig.json",
    "clean": "rimraf dist lib *.tsbuildinfo *.build.log",
    "eslint": "eslint --format stylish src",
    "eslint:fix": "eslint --format stylish src --fix --fix-type problem,suggestion,layout",
    "lint": "npm run eslint",
    "lint:fix": "npm run eslint:fix",
    "test": "npm run test:mocha",
    "test:coverage": "nyc npm test -- --reporter xunit --reporter-option output=nyc/junit-report.xml",
    "test:mocha": "mocha --ignore 'dist/test/types/*' --recursive dist/test -r node_modules/@fluidframework/mocha-test-setup --unhandled-rejections=strict",
    "test:mocha:verbose": "cross-env FLUID_TEST_VERBOSE=1 npm run test:mocha",
    "tsc": "tsc",
    "tsfmt": "tsfmt --verify",
    "tsfmt:fix": "tsfmt --replace"
  },
  "nyc": {
    "all": true,
    "cache-dir": "nyc/.cache",
    "exclude": [
      "src/test/**/*.ts",
      "dist/test/**/*.js"
    ],
    "exclude-after-remap": false,
    "include": [
      "src/**/*.ts",
      "dist/**/*.js"
    ],
    "report-dir": "nyc/report",
    "reporter": [
      "cobertura",
      "html",
      "text"
    ],
    "temp-directory": "nyc/.nyc_output"
  },
  "dependencies": {
    "@fluidframework/common-definitions": "^0.20.1",
    "@fluidframework/common-utils": "^0.32.1",
    "@fluidframework/core-interfaces": "^0.43.1000",
<<<<<<< HEAD
    "@fluidframework/driver-base": "^0.59.4000",
    "@fluidframework/driver-definitions": "^0.46.1000",
    "@fluidframework/driver-utils": "^0.59.4000",
    "@fluidframework/protocol-definitions": "^0.1028.1000",
    "@fluidframework/routerlicious-driver": "^0.59.4000",
    "@fluidframework/server-local-server": "^0.1036.3000-0",
    "@fluidframework/server-services-client": "^0.1036.3000-0",
    "@fluidframework/server-services-core": "^0.1036.3000-0",
    "@fluidframework/server-test-utils": "^0.1036.3000-0",
=======
    "@fluidframework/driver-base": "^0.60.1000",
    "@fluidframework/driver-definitions": "^0.47.1000-0",
    "@fluidframework/driver-utils": "^0.60.1000",
    "@fluidframework/protocol-definitions": "^0.1028.1000",
    "@fluidframework/routerlicious-driver": "^0.60.1000",
    "@fluidframework/server-local-server": "^0.1036.2000-0",
    "@fluidframework/server-services-client": "^0.1036.3000-0",
    "@fluidframework/server-services-core": "^0.1036.2000-0",
    "@fluidframework/server-test-utils": "^0.1036.2000-0",
>>>>>>> 3c923a5a
    "jsrsasign": "^10.2.0",
    "uuid": "^8.3.1"
  },
  "devDependencies": {
    "@fluidframework/build-common": "^0.23.0",
    "@fluidframework/eslint-config-fluid": "^0.28.2000-0",
<<<<<<< HEAD
    "@fluidframework/local-driver-previous": "npm:@fluidframework/local-driver@0.59.2000",
    "@fluidframework/mocha-test-setup": "^0.59.4000",
=======
    "@fluidframework/local-driver-previous": "npm:@fluidframework/local-driver@^0.59.0",
    "@fluidframework/mocha-test-setup": "^0.60.1000",
>>>>>>> 3c923a5a
    "@rushstack/eslint-config": "^2.5.1",
    "@types/jsrsasign": "^8.0.8",
    "@types/mocha": "^9.1.1",
    "@types/node": "^14.18.0",
    "@typescript-eslint/eslint-plugin": "~5.9.0",
    "@typescript-eslint/parser": "~5.9.0",
    "concurrently": "^6.2.0",
    "cross-env": "^7.0.2",
    "eslint": "~8.6.0",
    "eslint-plugin-editorconfig": "~3.2.0",
    "eslint-plugin-eslint-comments": "~3.2.0",
    "eslint-plugin-import": "~2.25.4",
    "eslint-plugin-jest": "~26.1.3",
    "eslint-plugin-mocha": "~10.0.3",
    "eslint-plugin-promise": "~6.0.0",
    "eslint-plugin-react": "~7.28.0",
    "eslint-plugin-tsdoc": "~0.2.14",
    "eslint-plugin-unicorn": "~40.0.0",
    "mocha": "^10.0.0",
    "nyc": "^15.0.0",
    "rimraf": "^2.6.2",
    "socket.io-client": "^4.4.1",
    "typescript": "~4.5.5",
    "typescript-formatter": "7.1.0"
  },
  "typeValidation": {
<<<<<<< HEAD
    "version": "0.59.3000",
=======
    "version": "0.60.1000",
>>>>>>> 3c923a5a
    "broken": {}
  }
}<|MERGE_RESOLUTION|>--- conflicted
+++ resolved
@@ -1,10 +1,6 @@
 {
   "name": "@fluidframework/local-driver",
-<<<<<<< HEAD
-  "version": "0.59.4000",
-=======
   "version": "0.60.1000",
->>>>>>> 3c923a5a
   "description": "Fluid local driver",
   "homepage": "https://fluidframework.com",
   "repository": {
@@ -63,17 +59,6 @@
     "@fluidframework/common-definitions": "^0.20.1",
     "@fluidframework/common-utils": "^0.32.1",
     "@fluidframework/core-interfaces": "^0.43.1000",
-<<<<<<< HEAD
-    "@fluidframework/driver-base": "^0.59.4000",
-    "@fluidframework/driver-definitions": "^0.46.1000",
-    "@fluidframework/driver-utils": "^0.59.4000",
-    "@fluidframework/protocol-definitions": "^0.1028.1000",
-    "@fluidframework/routerlicious-driver": "^0.59.4000",
-    "@fluidframework/server-local-server": "^0.1036.3000-0",
-    "@fluidframework/server-services-client": "^0.1036.3000-0",
-    "@fluidframework/server-services-core": "^0.1036.3000-0",
-    "@fluidframework/server-test-utils": "^0.1036.3000-0",
-=======
     "@fluidframework/driver-base": "^0.60.1000",
     "@fluidframework/driver-definitions": "^0.47.1000-0",
     "@fluidframework/driver-utils": "^0.60.1000",
@@ -83,20 +68,14 @@
     "@fluidframework/server-services-client": "^0.1036.3000-0",
     "@fluidframework/server-services-core": "^0.1036.2000-0",
     "@fluidframework/server-test-utils": "^0.1036.2000-0",
->>>>>>> 3c923a5a
     "jsrsasign": "^10.2.0",
     "uuid": "^8.3.1"
   },
   "devDependencies": {
     "@fluidframework/build-common": "^0.23.0",
     "@fluidframework/eslint-config-fluid": "^0.28.2000-0",
-<<<<<<< HEAD
-    "@fluidframework/local-driver-previous": "npm:@fluidframework/local-driver@0.59.2000",
-    "@fluidframework/mocha-test-setup": "^0.59.4000",
-=======
     "@fluidframework/local-driver-previous": "npm:@fluidframework/local-driver@^0.59.0",
     "@fluidframework/mocha-test-setup": "^0.60.1000",
->>>>>>> 3c923a5a
     "@rushstack/eslint-config": "^2.5.1",
     "@types/jsrsasign": "^8.0.8",
     "@types/mocha": "^9.1.1",
@@ -123,11 +102,7 @@
     "typescript-formatter": "7.1.0"
   },
   "typeValidation": {
-<<<<<<< HEAD
-    "version": "0.59.3000",
-=======
     "version": "0.60.1000",
->>>>>>> 3c923a5a
     "broken": {}
   }
 }