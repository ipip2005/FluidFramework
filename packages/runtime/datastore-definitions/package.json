{
  "name": "@fluidframework/datastore-definitions",
<<<<<<< HEAD
  "version": "0.26.0",
=======
  "version": "0.25.2",
>>>>>>> d56d806c
  "description": "Fluid Runtime definitions",
  "repository": "microsoft/FluidFramework",
  "license": "MIT",
  "author": "Microsoft",
  "sideEffects": "false",
  "main": "dist/index.js",
  "types": "dist/index.d.ts",
  "scripts": {
    "build": "concurrently npm:build:compile npm:lint",
    "build:compile": "npm run tsc",
    "build:docs": "api-extractor run --local && copyfiles -u 1 ./_api-extractor-temp/doc-models/* ../../../_api-extractor-temp/",
    "build:full": "npm run build",
    "build:full:compile": "npm run build:compile",
    "clean": "rimraf dist *.tsbuildinfo *.build.log",
    "eslint": "eslint --ext=ts,tsx --format stylish src",
    "eslint:fix": "eslint --ext=ts,tsx --format stylish src --fix",
    "lint": "npm run eslint",
    "lint:fix": "npm run eslint:fix",
    "test:types": "tsd",
    "tsc": "tsc",
    "tsfmt": "tsfmt --verify",
    "tsfmt:fix": "tsfmt --replace"
  },
  "dependencies": {
    "@fluidframework/common-definitions": "^0.18.1",
<<<<<<< HEAD
    "@fluidframework/container-definitions": "^0.26.0",
    "@fluidframework/core-interfaces": "^0.26.0",
    "@fluidframework/protocol-definitions": "^0.1011.1-0",
    "@fluidframework/runtime-definitions": "^0.26.0",
=======
    "@fluidframework/container-definitions": "^0.25.2",
    "@fluidframework/core-interfaces": "^0.25.2",
    "@fluidframework/protocol-definitions": "^0.1011.1",
    "@fluidframework/runtime-definitions": "^0.25.2",
>>>>>>> d56d806c
    "@types/node": "^10.17.24"
  },
  "devDependencies": {
    "@fluidframework/build-common": "^0.18.0",
    "@fluidframework/eslint-config-fluid": "^0.18.0",
    "@microsoft/api-extractor": "^7.7.2",
    "@typescript-eslint/eslint-plugin": "~2.17.0",
    "@typescript-eslint/parser": "~2.17.0",
    "concurrently": "^5.2.0",
    "copyfiles": "^2.1.0",
    "eslint": "~6.8.0",
    "eslint-plugin-eslint-comments": "~3.1.2",
    "eslint-plugin-import": "2.20.0",
    "eslint-plugin-no-null": "~1.0.2",
    "eslint-plugin-optimize-regex": "~1.1.7",
    "eslint-plugin-prefer-arrow": "~1.1.7",
    "eslint-plugin-react": "~7.18.0",
    "eslint-plugin-unicorn": "~15.0.1",
    "rimraf": "^2.6.2",
    "tsd": "^0.11.0",
    "typescript": "~3.7.4",
    "typescript-formatter": "7.1.0"
  },
  "tsd": {
    "directory": "test-d",
    "compilerOptions": {
      "rootDir": "test-d",
      "include": [
        "test-d/*"
      ],
      "lib": [
        "es2015"
      ],
      "types": [],
      "exclude": [
        "dist",
        "node_modules"
      ]
    }
  }
}<|MERGE_RESOLUTION|>--- conflicted
+++ resolved
@@ -1,10 +1,6 @@
 {
   "name": "@fluidframework/datastore-definitions",
-<<<<<<< HEAD
   "version": "0.26.0",
-=======
-  "version": "0.25.2",
->>>>>>> d56d806c
   "description": "Fluid Runtime definitions",
   "repository": "microsoft/FluidFramework",
   "license": "MIT",
@@ -30,17 +26,10 @@
   },
   "dependencies": {
     "@fluidframework/common-definitions": "^0.18.1",
-<<<<<<< HEAD
     "@fluidframework/container-definitions": "^0.26.0",
     "@fluidframework/core-interfaces": "^0.26.0",
-    "@fluidframework/protocol-definitions": "^0.1011.1-0",
+    "@fluidframework/protocol-definitions": "^0.1011.1",
     "@fluidframework/runtime-definitions": "^0.26.0",
-=======
-    "@fluidframework/container-definitions": "^0.25.2",
-    "@fluidframework/core-interfaces": "^0.25.2",
-    "@fluidframework/protocol-definitions": "^0.1011.1",
-    "@fluidframework/runtime-definitions": "^0.25.2",
->>>>>>> d56d806c
     "@types/node": "^10.17.24"
   },
   "devDependencies": {
