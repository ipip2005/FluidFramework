/*!
 * Copyright (c) Microsoft Corporation and contributors. All rights reserved.
 * Licensed under the MIT License.
 */

// The key to use for storing garbage collection blob in summary.
export const gcBlobKey = "gc";

/**
 * Garbage collection data returned by nodes in a Container.
 * Used for running GC in the Container.
 */
export interface IGarbageCollectionData {
    /** The GC nodes of a Fluid object in the Container. Each node has an id and a set of routes to other GC nodes. */
    gcNodes: { [ id: string ]: string[]; };
}

/**
 * GC details provided to each node during creation.
 */
export interface IGarbageCollectionDetailsBase {
    /** A list of routes to Fluid objects that are used in this node. */
    usedRoutes?: string[];
    /** The GC data of this node. */
    gcData?: IGarbageCollectionData;
    /** If this node is unreferenced, the time when it was marked as such. */
    unrefTimestamp?: number;
<<<<<<< HEAD
}

/**
 * @deprecated Kept for backwards-compatabiliy. This has been renamed to {@link IGarbageCollectionDetailsBase}.
 */
export type IGarbageCollectionSummaryDetails = IGarbageCollectionDetailsBase;
=======
}
>>>>>>> 8151d664
<|MERGE_RESOLUTION|>--- conflicted
+++ resolved
@@ -25,13 +25,4 @@
     gcData?: IGarbageCollectionData;
     /** If this node is unreferenced, the time when it was marked as such. */
     unrefTimestamp?: number;
-<<<<<<< HEAD
-}
-
-/**
- * @deprecated Kept for backwards-compatabiliy. This has been renamed to {@link IGarbageCollectionDetailsBase}.
- */
-export type IGarbageCollectionSummaryDetails = IGarbageCollectionDetailsBase;
-=======
-}
->>>>>>> 8151d664
+}