{
  "name": "@fluid-internal/test-service-load",
<<<<<<< HEAD
  "version": "0.59.4000",
=======
  "version": "0.60.1000",
>>>>>>> 3c923a5a
  "description": "Service load tests",
  "homepage": "https://fluidframework.com",
  "repository": {
    "type": "git",
    "url": "https://github.com/microsoft/FluidFramework.git",
    "directory": "packages/test/test-service-load"
  },
  "license": "MIT",
  "author": "Microsoft and contributors",
  "sideEffects": false,
  "main": "dist/index.js",
  "module": "lib/index.js",
  "types": "dist/index.d.ts",
  "scripts": {
    "build": "npm run build:genver && concurrently npm:build:compile npm:lint",
    "build:commonjs": "npm run tsc && npm run typetests:gen && npm run build:test",
    "build:compile": "concurrently npm:build:commonjs npm:build:esnext",
    "build:esnext": "tsc --project ./tsconfig.esnext.json",
    "build:full": "npm run build",
    "build:full:compile": "npm run build:compile",
    "build:genver": "gen-version",
    "build:test": "tsc --project ./src/test/tsconfig.json",
    "clean": "rimraf dist lib *.tsbuildinfo *.build.log",
    "debug": "node --inspect-brk ./dist/nodeStressTest.js --debug",
    "debug:mini": "node --inspect-brk ./dist/nodeStressTest.js --debug --profile mini",
    "debug:runner": "node ./dist/nodeStressTest.js --debug --profile debug",
    "eslint": "eslint --format stylish src",
    "eslint:fix": "eslint --format stylish src --fix --fix-type problem,suggestion,layout",
    "full": "node ./dist/nodeStressTest.js --profile full",
    "lint": "npm run eslint",
    "lint:fix": "npm run eslint:fix",
    "start": "node ./dist/nodeStressTest.js",
    "start:frs": "node ./dist/nodeStressTest.js --driver routerlicious --driverEndpoint frs",
    "start:mini": "node ./dist/nodeStressTest.js  --profile mini",
    "start:odsp": "node ./dist/nodeStressTest.js --driver odsp",
    "start:reauth": "node ./dist/nodeStressTest.js --profile mini --browserAuth",
    "start:t9s": "start-server-and-test start:tinylicious:test 7070 start:t9s:run",
    "start:t9s:run": "node ./dist/nodeStressTest.js --driver tinylicious ",
    "start:tinylicious:test": "tinylicious > tinylicious.log 2>&1",
    "test": "npm run test:realsvc:run",
    "test:realsvc": "npm run test:realsvc:tinylicious",
    "test:realsvc:report": "cross-env FLUID_TEST_REPORT=1 npm run test:realsvc",
    "test:realsvc:run": "mocha dist/test --no-timeouts",
    "test:realsvc:tinylicious": "cross-env fluid__test__driver=t9s start-server-and-test start:tinylicious:test 7070 test:realsvc:tinylicious:run",
    "test:realsvc:tinylicious:run": "npm run test:realsvc:run",
    "tsc": "tsc",
    "typetests:gen": "fluid-type-validator -g -d .",
    "usePrereleaseDeps": "node ./scripts/usePrereleaseDeps.js"
  },
  "nyc": {
    "all": true,
    "cache-dir": "nyc/.cache",
    "exclude": [
      "src/test/**/*.ts",
      "dist/test/**/*.js"
    ],
    "exclude-after-remap": false,
    "include": [
      "src/**/*.ts",
      "dist/**/*.js"
    ],
    "report-dir": "nyc/report",
    "reporter": [
      "cobertura",
      "html",
      "text"
    ],
    "temp-directory": "nyc/.nyc_output"
  },
  "dependencies": {
<<<<<<< HEAD
    "@fluid-experimental/task-manager": "^0.59.4000",
    "@fluidframework/aqueduct": "^0.59.4000",
    "@fluidframework/common-definitions": "^0.20.1",
    "@fluidframework/common-utils": "^0.32.1",
    "@fluidframework/container-definitions": "^0.48.1000",
    "@fluidframework/container-loader": "^0.59.4000",
    "@fluidframework/container-runtime": "^0.59.4000",
    "@fluidframework/core-interfaces": "^0.43.1000",
    "@fluidframework/counter": "^0.59.4000",
    "@fluidframework/datastore-definitions": "^0.59.4000",
    "@fluidframework/driver-definitions": "^0.46.1000",
    "@fluidframework/map": "^0.59.4000",
    "@fluidframework/protocol-definitions": "^0.1028.1000",
    "@fluidframework/runtime-definitions": "^0.59.4000",
    "@fluidframework/runtime-utils": "^0.59.4000",
    "@fluidframework/telemetry-utils": "^0.59.4000",
    "@fluidframework/test-driver-definitions": "^0.59.4000",
    "@fluidframework/test-drivers": "^0.59.4000",
    "@fluidframework/test-pairwise-generator": "^0.59.4000",
    "@fluidframework/test-utils": "^0.59.4000",
    "@fluidframework/tool-utils": "^0.59.4000",
=======
    "@fluid-experimental/task-manager": "^0.60.1000",
    "@fluidframework/aqueduct": "^0.60.1000",
    "@fluidframework/common-definitions": "^0.20.1",
    "@fluidframework/common-utils": "^0.32.1",
    "@fluidframework/container-definitions": "^0.49.1000-64278",
    "@fluidframework/container-loader": "^0.60.1000",
    "@fluidframework/container-runtime": "^0.60.1000",
    "@fluidframework/core-interfaces": "^0.43.1000",
    "@fluidframework/counter": "^0.60.1000",
    "@fluidframework/datastore-definitions": "^0.60.1000",
    "@fluidframework/driver-definitions": "^0.47.1000-0",
    "@fluidframework/map": "^0.60.1000",
    "@fluidframework/protocol-definitions": "^0.1028.1000",
    "@fluidframework/runtime-definitions": "^0.60.1000",
    "@fluidframework/runtime-utils": "^0.60.1000",
    "@fluidframework/telemetry-utils": "^0.60.1000",
    "@fluidframework/test-driver-definitions": "^0.60.1000",
    "@fluidframework/test-drivers": "^0.60.1000",
    "@fluidframework/test-pairwise-generator": "^0.60.1000",
    "@fluidframework/test-utils": "^0.60.1000",
    "@fluidframework/tool-utils": "^0.60.1000",
>>>>>>> 3c923a5a
    "commander": "^5.1.0",
    "ps-node": "^0.1.6",
    "random-js": "^1.0.8",
    "start-server-and-test": "^1.11.7",
    "tinylicious": "^0.4.57763"
  },
  "devDependencies": {
    "@fluidframework/build-common": "^0.23.0",
    "@fluidframework/build-tools": "^0.2.66793",
    "@fluidframework/eslint-config-fluid": "^0.28.2000-0",
<<<<<<< HEAD
    "@fluidframework/mocha-test-setup": "^0.59.4000",
=======
    "@fluidframework/mocha-test-setup": "^0.60.1000",
>>>>>>> 3c923a5a
    "@rushstack/eslint-config": "^2.5.1",
    "@types/mocha": "^9.1.1",
    "@types/node": "^14.18.0",
    "@types/random-js": "^1.0.31",
    "@typescript-eslint/eslint-plugin": "~5.9.0",
    "@typescript-eslint/parser": "~5.9.0",
    "concurrently": "^6.2.0",
    "cross-env": "^7.0.2",
    "eslint": "~8.6.0",
    "eslint-plugin-editorconfig": "~3.2.0",
    "eslint-plugin-eslint-comments": "~3.2.0",
    "eslint-plugin-import": "~2.25.4",
    "eslint-plugin-jest": "~26.1.3",
    "eslint-plugin-mocha": "~10.0.3",
    "eslint-plugin-promise": "~6.0.0",
    "eslint-plugin-react": "~7.28.0",
    "eslint-plugin-tsdoc": "~0.2.14",
    "eslint-plugin-unicorn": "~40.0.0",
    "mocha": "^10.0.0",
    "nyc": "^15.0.0",
    "rimraf": "^2.6.2",
    "typescript": "~4.5.5"
  }
}<|MERGE_RESOLUTION|>--- conflicted
+++ resolved
@@ -1,10 +1,6 @@
 {
   "name": "@fluid-internal/test-service-load",
-<<<<<<< HEAD
-  "version": "0.59.4000",
-=======
   "version": "0.60.1000",
->>>>>>> 3c923a5a
   "description": "Service load tests",
   "homepage": "https://fluidframework.com",
   "repository": {
@@ -75,29 +71,6 @@
     "temp-directory": "nyc/.nyc_output"
   },
   "dependencies": {
-<<<<<<< HEAD
-    "@fluid-experimental/task-manager": "^0.59.4000",
-    "@fluidframework/aqueduct": "^0.59.4000",
-    "@fluidframework/common-definitions": "^0.20.1",
-    "@fluidframework/common-utils": "^0.32.1",
-    "@fluidframework/container-definitions": "^0.48.1000",
-    "@fluidframework/container-loader": "^0.59.4000",
-    "@fluidframework/container-runtime": "^0.59.4000",
-    "@fluidframework/core-interfaces": "^0.43.1000",
-    "@fluidframework/counter": "^0.59.4000",
-    "@fluidframework/datastore-definitions": "^0.59.4000",
-    "@fluidframework/driver-definitions": "^0.46.1000",
-    "@fluidframework/map": "^0.59.4000",
-    "@fluidframework/protocol-definitions": "^0.1028.1000",
-    "@fluidframework/runtime-definitions": "^0.59.4000",
-    "@fluidframework/runtime-utils": "^0.59.4000",
-    "@fluidframework/telemetry-utils": "^0.59.4000",
-    "@fluidframework/test-driver-definitions": "^0.59.4000",
-    "@fluidframework/test-drivers": "^0.59.4000",
-    "@fluidframework/test-pairwise-generator": "^0.59.4000",
-    "@fluidframework/test-utils": "^0.59.4000",
-    "@fluidframework/tool-utils": "^0.59.4000",
-=======
     "@fluid-experimental/task-manager": "^0.60.1000",
     "@fluidframework/aqueduct": "^0.60.1000",
     "@fluidframework/common-definitions": "^0.20.1",
@@ -119,7 +92,6 @@
     "@fluidframework/test-pairwise-generator": "^0.60.1000",
     "@fluidframework/test-utils": "^0.60.1000",
     "@fluidframework/tool-utils": "^0.60.1000",
->>>>>>> 3c923a5a
     "commander": "^5.1.0",
     "ps-node": "^0.1.6",
     "random-js": "^1.0.8",
@@ -130,11 +102,7 @@
     "@fluidframework/build-common": "^0.23.0",
     "@fluidframework/build-tools": "^0.2.66793",
     "@fluidframework/eslint-config-fluid": "^0.28.2000-0",
-<<<<<<< HEAD
-    "@fluidframework/mocha-test-setup": "^0.59.4000",
-=======
     "@fluidframework/mocha-test-setup": "^0.60.1000",
->>>>>>> 3c923a5a
     "@rushstack/eslint-config": "^2.5.1",
     "@types/mocha": "^9.1.1",
     "@types/node": "^14.18.0",
