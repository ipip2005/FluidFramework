/*!
 * Copyright (c) Microsoft Corporation and contributors. All rights reserved.
 * Licensed under the MIT License.
 */

/* eslint-disable @typescript-eslint/no-non-null-assertion */

import { IFluidHandle } from "@fluidframework/core-interfaces";
import { IFluidSerializer } from "@fluidframework/shared-object-base";
import { ISequencedDocumentMessage, MessageType } from "@fluidframework/protocol-definitions";
import { IFluidDataStoreRuntime, IChannelStorageService } from "@fluidframework/datastore-definitions";
import { ISummaryTreeWithStats } from "@fluidframework/runtime-definitions";
import { ITelemetryLogger } from "@fluidframework/common-definitions";
import { assert, Trace, unreachableCase } from "@fluidframework/common-utils";
import { LoggingError } from "@fluidframework/telemetry-utils";
import { IIntegerRange } from "./base";
import { RedBlackTree } from "./collections";
import { UnassignedSequenceNumber, UniversalSequenceNumber } from "./constants";
import { LocalReferencePosition } from "./localReference";
import {
    CollaborationWindow,
    compareStrings,
    IConsensusInfo,
    IMergeNode,
    ISegment,
    ISegmentAction,
    Marker,
    SegmentGroup,
} from "./mergeTreeNodes";
import { MergeTreeDeltaCallback } from "./mergeTreeDeltaCallback";
import {
    createAnnotateMarkerOp,
    createAnnotateRangeOp,
    createGroupOp,
    createInsertSegmentOp,
    createRemoveRangeOp,
} from "./opBuilder";
import {
    ICombiningOp,
    IJSONSegment,
    IMergeTreeAnnotateMsg,
    IMergeTreeDeltaOp,
    IMergeTreeGroupMsg,
    IMergeTreeInsertMsg,
    IMergeTreeRemoveMsg,
    IMergeTreeOp,
    IRelativePosition,
    MergeTreeDeltaType,
    ReferenceType,
} from "./ops";
import { PropertySet } from "./properties";
import { SnapshotLegacy } from "./snapshotlegacy";
import { SnapshotLoader } from "./snapshotLoader";
import { IMergeTreeTextHelper } from "./textSegment";
import { SnapshotV1 } from "./snapshotV1";
import { ReferencePosition, RangeStackMap, DetachedReferencePosition } from "./referencePositions";
import { MergeTree } from "./mergeTree";
import { MergeTreeTextHelper } from "./MergeTreeTextHelper";
import { walkAllChildSegments } from "./mergeTreeNodeWalk";
import {
    IMergeTreeClientSequenceArgs,
    IMergeTreeDeltaOpArgs,
    MergeTreeMaintenanceCallback,
} from "./index";

function elapsedMicroseconds(trace: Trace) {
    return trace.trace().duration * 1000;
}

export class Client {
    public measureOps = false;
    public accumTime = 0;
    public localTime = 0;
    public localOps = 0;
    public accumWindowTime = 0;
    public accumWindow = 0;
    public accumOps = 0;
    public maxWindowTime = 0;
    public longClientId: string | undefined;

    get mergeTreeDeltaCallback(): MergeTreeDeltaCallback | undefined { return this._mergeTree.mergeTreeDeltaCallback; }
    set mergeTreeDeltaCallback(callback: MergeTreeDeltaCallback | undefined) {
        this._mergeTree.mergeTreeDeltaCallback = callback;
    }

    get mergeTreeMaintenanceCallback(): MergeTreeMaintenanceCallback | undefined {
        return this._mergeTree.mergeTreeMaintenanceCallback;
    }

    set mergeTreeMaintenanceCallback(callback: MergeTreeMaintenanceCallback | undefined) {
        this._mergeTree.mergeTreeMaintenanceCallback = callback;
    }

    private readonly _mergeTree: MergeTree;

    private readonly clientNameToIds = new RedBlackTree<string, number>(compareStrings);
    private readonly shortClientIdMap: string[] = [];
    private readonly pendingConsensus = new Map<string, IConsensusInfo>();

    constructor(
        // Passing this callback would be unnecessary if Client were merged with SharedSegmentSequence
        public readonly specToSegment: (spec: IJSONSegment) => ISegment,
        public readonly logger: ITelemetryLogger,
        options?: PropertySet,
    ) {
        this._mergeTree = new MergeTree(options);
    }

    /**
     * The merge tree maintains a queue of segment groups for each local operation.
     * These segment groups track segments modified by an operation.
     * This method peeks the tail of that queue, and returns the segments groups there.
     * It is used to get the segment group(s) for the previous operations.
     * @param count - The number segment groups to get peek from the tail of the queue. Default 1.
     */
    public peekPendingSegmentGroups(count: number = 1): SegmentGroup | SegmentGroup[] | undefined {
        const pending = this._mergeTree.pendingSegments;
        let node = pending?.last;
        if (count === 1 || pending === undefined) {
            return node?.data;
        }
        const taken: SegmentGroup[] = new Array(Math.min(count, pending.length));
        for (let i = taken.length - 1; i >= 0; i--) {
            taken[i] = node!.data;
            node = node!.prev;
        }
        return taken;
    }

    /**
     * Annotate a marker and call the callback on consensus.
     * @param marker - The marker to annotate
     * @param props - The properties to annotate the marker with
     * @param consensusCallback - The callback called when consensus is reached
     * @returns The annotate op if valid, otherwise undefined
     */
    public annotateMarkerNotifyConsensus(
        marker: Marker,
        props: PropertySet,
        consensusCallback: (m: Marker) => void): IMergeTreeAnnotateMsg | undefined {
        const combiningOp: ICombiningOp = {
            name: "consensus",
        };

        const annotateOp =
            this.annotateMarker(marker, props, combiningOp);

        if (annotateOp) {
            const consensusInfo: IConsensusInfo = {
                callback: consensusCallback,
                marker,
            };
            this.pendingConsensus.set(marker.getId()!, consensusInfo);
            return annotateOp;
        } else {
            return undefined;
        }
    }
    /**
     * Annotates the markers with the provided properties
     * @param marker - The marker to annotate
     * @param props - The properties to annotate the marker with
     * @param combiningOp - Optional. Specifies how to combine values for the property, such as "incr" for increment.
     * @returns The annotate op if valid, otherwise undefined
     */
    public annotateMarker(
        marker: Marker,
        props: PropertySet,
        combiningOp?: ICombiningOp): IMergeTreeAnnotateMsg | undefined {
        const annotateOp =
            createAnnotateMarkerOp(marker, props, combiningOp)!;

        if (this.applyAnnotateRangeOp({ op: annotateOp })) {
            return annotateOp;
        } else {
            return undefined;
        }
    }
    /**
     * Annotates the range with the provided properties
     * @param start - The inclusive start position of the range to annotate
     * @param end - The exclusive end position of the range to annotate
     * @param props - The properties to annotate the range with
     * @param combiningOp - Specifies how to combine values for the property, such as "incr" for increment.
     * @returns The annotate op if valid, otherwise undefined
     */
    public annotateRangeLocal(
        start: number,
        end: number,
        props: PropertySet,
        combiningOp: ICombiningOp | undefined): IMergeTreeAnnotateMsg | undefined {
        const annotateOp = createAnnotateRangeOp(
            start,
            end,
            props,
            combiningOp);

        if (this.applyAnnotateRangeOp({ op: annotateOp })) {
            return annotateOp;
        }
        return undefined;
    }

    /**
     * Removes the range
     *
     * @param start - The inclusive start of the range to remove
     * @param end - The exclusive end of the range to remove
     */
    public removeRangeLocal(start: number, end: number): IMergeTreeRemoveMsg {
        const removeOp = createRemoveRangeOp(start, end);
        this.applyRemoveRangeOp({ op: removeOp });
        return removeOp;
    }

    /**
     * @param pos - The position to insert the segment at
     * @param segment - The segment to insert
     */
    public insertSegmentLocal(pos: number, segment: ISegment): IMergeTreeInsertMsg | undefined {
        if (segment.cachedLength <= 0) {
            return undefined;
        }
        const insertOp = createInsertSegmentOp(pos, segment);
        if (this.applyInsertOp({ op: insertOp })) {
            return insertOp;
        }
        return undefined;
    }

    /**
     * @param refPos - The reference position to insert the segment at
     * @param segment - The segment to insert
     */
    public insertAtReferencePositionLocal(
        refPos: ReferencePosition,
        segment: ISegment,
    ): IMergeTreeInsertMsg | undefined {
        const pos = this._mergeTree.referencePositionToLocalPosition(
            refPos,
            this.getCurrentSeq(),
            this.getClientId());

        if (pos === DetachedReferencePosition) {
            return undefined;
        }
        const op = createInsertSegmentOp(
            pos,
            segment);

        const opArgs = { op };
        let traceStart: Trace | undefined;
        if (this.measureOps) {
            traceStart = Trace.start();
        }

        this._mergeTree.insertAtReferencePosition(
            refPos,
            segment,
            opArgs);

        this.completeAndLogOp(
            opArgs,
            this.getClientSequenceArgs(opArgs),
            { start: op.pos1 },
            traceStart);

        return op;
    }

    public walkSegments<TClientData>(
        handler: ISegmentAction<TClientData>,
        start: number | undefined,
        end: number | undefined,
        accum: TClientData,
        splitRange?: boolean
    ): void;
    public walkSegments<undefined>(
        handler: ISegmentAction<undefined>,
        start?: number,
        end?: number,
        accum?: undefined,
        splitRange?: boolean
    ): void;
    public walkSegments<TClientData>(
        handler: ISegmentAction<TClientData>,
        start: number | undefined,
        end: number | undefined,
        accum: TClientData,
        splitRange: boolean = false,
    ): void {
        this._mergeTree.mapRange(
            handler,
            this.getCurrentSeq(), this.getClientId(),
            accum, start, end, splitRange);
    }

    protected walkAllSegments<TClientData>(
        action: (segment: ISegment, accum?: TClientData) => boolean,
        accum?: TClientData,
    ): boolean {
        return walkAllChildSegments(
            this._mergeTree.root,
            accum === undefined ? action : (seg) => action(seg, accum),
        );
    }

    /**
     * Serializes the data required for garbage collection. The IFluidHandles stored in all segments that haven't
     * been removed represent routes to other objects. We serialize the data in these segments using the passed in
     * serializer which keeps track of all serialized handles.
     */
    public serializeGCData(handle: IFluidHandle, handleCollectingSerializer: IFluidSerializer): void {
<<<<<<< HEAD
        let localInserts = 0;
        let localRemoves = 0;
        this.mergeTree.walkAllSegments(
            this.mergeTree.root,
=======
        walkAllChildSegments(
            this._mergeTree.root,
>>>>>>> 0d1f94e0
            (seg) => {
                if (seg.seq === UnassignedSequenceNumber) {
                    localInserts++;
                }
                if (seg.removedSeq === UnassignedSequenceNumber) {
                    localRemoves++;
                }
                // Only serialize segments that have not been removed.
                if (seg.removedSeq === undefined) {
                    handleCollectingSerializer.stringify(
                        seg.clone().toJSONObject(),
                        handle);
                }
                return true;
            },
        );

        if (localInserts > 0 || localRemoves > 0) {
            this.logger.sendErrorEvent({ eventName: "LocalEditsInProcessGCData", localInserts, localRemoves });
        }
    }

    public getCollabWindow(): CollaborationWindow {
        return this._mergeTree.getCollabWindow();
    }

    /**
     * Returns the current position of a segment, and -1 if the segment
     * does not exist in this merge tree
     * @param segment - The segment to get the position of
     */
    public getPosition(segment: ISegment | undefined, localSeq?: number): number {
        if (segment?.parent === undefined) {
            return -1;
        }
        return this._mergeTree.getPosition(segment, this.getCurrentSeq(), this.getClientId(), localSeq);
    }

    /**
     * Creates a `LocalReferencePosition` on this client. If the refType does not include ReferenceType.Transient,
     * the returned reference will be added to the localRefs on the provided segment.
     * @param segment - Segment to add the local reference on
     * @param offset - Offset on the segment at which to place the local reference
     * @param refType - ReferenceType for the created local reference
     * @param properties - PropertySet to place on the created local reference
     */
    public createLocalReferencePosition(
        segment: ISegment, offset: number | undefined, refType: ReferenceType, properties: PropertySet | undefined,
    ): LocalReferencePosition {
        return this._mergeTree.createLocalReferencePosition(segment, offset ?? 0, refType, properties);
    }

    /**
     * Removes a `LocalReferencePosition` from this client.
     */
    public removeLocalReferencePosition(lref: LocalReferencePosition) {
        return this._mergeTree.removeLocalReferencePosition(lref);
    }

    /**
     * Resolves a `ReferencePosition` into a character position using this client's perspective.
     */
    public localReferencePositionToPosition(lref: ReferencePosition): number {
        return this._mergeTree.referencePositionToLocalPosition(lref);
    }

    /**
     * Given a position specified relative to a marker id, lookup the marker
     * and convert the position to a character position.
     * @param relativePos - Id of marker (may be indirect) and whether position is before or after marker.
     */
    public posFromRelativePos(relativePos: IRelativePosition) {
        return this._mergeTree.posFromRelativePos(relativePos);
    }

    public getMarkerFromId(id: string): ISegment | undefined {
        return this._mergeTree.getMarkerFromId(id);
    }

    /**
     * Revert an op
     */
    public rollback?(op: any, localOpMetadata: unknown) {
        this._mergeTree.rollback(op as IMergeTreeDeltaOp, localOpMetadata as SegmentGroup);
    }

    /**
     * Performs the remove based on the provided op
     * @param opArgs - The ops args for the op
     * @returns True if the remove was applied. False if it could not be.
     */
    private applyRemoveRangeOp(opArgs: IMergeTreeDeltaOpArgs): boolean {
        assert(opArgs.op.type === MergeTreeDeltaType.REMOVE, 0x02d /* "Unexpected op type on range remove!" */);
        const op = opArgs.op;
        const clientArgs = this.getClientSequenceArgs(opArgs);
        const range = this.getValidOpRange(op, clientArgs);

        let traceStart: Trace | undefined;
        if (this.measureOps) {
            traceStart = Trace.start();
        }

        this._mergeTree.markRangeRemoved(
            range.start,
            range.end,
            clientArgs.referenceSequenceNumber,
            clientArgs.clientId,
            clientArgs.sequenceNumber,
            false,
            opArgs);

        this.completeAndLogOp(opArgs, clientArgs, range, traceStart);

        return true;
    }

    /**
     * Performs the annotate based on the provided op
     * @param opArgs - The ops args for the op
     * @returns True if the annotate was applied. False if it could not be.
     */
    private applyAnnotateRangeOp(opArgs: IMergeTreeDeltaOpArgs): boolean {
        assert(opArgs.op.type === MergeTreeDeltaType.ANNOTATE, 0x02e /* "Unexpected op type on range annotate!" */);
        const op = opArgs.op;
        const clientArgs = this.getClientSequenceArgs(opArgs);
        const range = this.getValidOpRange(op, clientArgs);

        if (!range) {
            return false;
        }

        let traceStart: Trace | undefined;
        if (this.measureOps) {
            traceStart = Trace.start();
        }

        this._mergeTree.annotateRange(
            range.start,
            range.end,
            op.props,
            op.combiningOp,
            clientArgs.referenceSequenceNumber,
            clientArgs.clientId,
            clientArgs.sequenceNumber,
            opArgs);

        this.completeAndLogOp(opArgs, clientArgs, range, traceStart);

        return true;
    }

    /**
     * Performs the insert based on the provided op
     * @param opArgs - The ops args for the op
     * @returns True if the insert was applied. False if it could not be.
     */
    private applyInsertOp(opArgs: IMergeTreeDeltaOpArgs): boolean {
        assert(opArgs.op.type === MergeTreeDeltaType.INSERT, 0x02f /* "Unexpected op type on range insert!" */);
        const op = opArgs.op;
        const clientArgs = this.getClientSequenceArgs(opArgs);
        const range = this.getValidOpRange(op, clientArgs);

        if (!range) {
            return false;
        }

        let segments: ISegment[] | undefined;
        if (op.seg) {
            segments = [this.specToSegment(op.seg)];
        }

        if (!segments || segments.length === 0) {
            return false;
        }

        let traceStart: Trace | undefined;
        if (this.measureOps) {
            traceStart = Trace.start();
        }

        this._mergeTree.insertSegments(
            range.start,
            segments,
            clientArgs.referenceSequenceNumber,
            clientArgs.clientId,
            clientArgs.sequenceNumber,
            opArgs);

        this.completeAndLogOp(opArgs, clientArgs, range, traceStart);

        return true;
    }

    /**
     *
     * @param opArgs - The op args of the op to complete
     * @param clientArgs - The client args for the op
     * @param range - The range the op applied to
     * @param clockStart - Optional. The clock start if timing data should be updated.
     */
    private completeAndLogOp(
        opArgs: IMergeTreeDeltaOpArgs,
        clientArgs: IMergeTreeClientSequenceArgs,
        range: Partial<IIntegerRange>,
        traceStart?: Trace) {
        if (!opArgs.sequencedMessage) {
            if (traceStart) {
                this.localTime += elapsedMicroseconds(traceStart);
                this.localOps++;
            }
        } else {
            assert(this._mergeTree.getCollabWindow().currentSeq < clientArgs.sequenceNumber,
                0x030 /* "Incoming remote op sequence# <= local collabWindow's currentSequence#" */);
            assert(this._mergeTree.getCollabWindow().minSeq <= opArgs.sequencedMessage.minimumSequenceNumber,
                0x031 /* "Incoming remote op minSequence# < local collabWindow's minSequence#" */);
            if (traceStart) {
                this.accumTime += elapsedMicroseconds(traceStart);
                this.accumOps++;
                this.accumWindow += (this.getCurrentSeq() - this.getCollabWindow().minSeq);
            }
        }
    }

    /**
     * Returns a valid range for the op, or undefined
     * @param op - The op to generate the range for
     * @param clientArgs - The client args for the op
     */
    private getValidOpRange(
        op: IMergeTreeAnnotateMsg | IMergeTreeInsertMsg | IMergeTreeRemoveMsg,
        clientArgs: IMergeTreeClientSequenceArgs): IIntegerRange {
        let start: number | undefined = op.pos1;
        if (start === undefined && op.relativePos1) {
            start = this._mergeTree.posFromRelativePos(
                op.relativePos1,
                clientArgs.referenceSequenceNumber,
                clientArgs.clientId);
        }

        let end: number | undefined = op.pos2;
        if (end === undefined && op.relativePos2) {
            end = this._mergeTree.posFromRelativePos(
                op.relativePos2,
                clientArgs.referenceSequenceNumber,
                clientArgs.clientId);
        }

        // Validate if local op
        if (clientArgs.clientId === this.getClientId()) {
            const length = this.getLength();

            const invalidPositions: string[] = [];

            // Validate start position
            //
            if (start === undefined
                || start < 0
                || start > length
                || start === length && op.type !== MergeTreeDeltaType.INSERT) {
                invalidPositions.push("start");
            }
            // Validate end if not insert, or insert has end
            //
            if (op.type !== MergeTreeDeltaType.INSERT || end !== undefined) {
                if (end === undefined || end <= start!) {
                    invalidPositions.push("end");
                }
            }

            if (invalidPositions.length > 0) {
                throw new LoggingError(
                    "RangeOutOfBounds",
                    {
                        usageError: true,
                        end,
                        invalidPositions: invalidPositions.toString(),
                        length,
                        opPos1: op.pos1,
                        opPos1Relative: op.relativePos1 !== undefined,
                        opPos2: op.pos2,
                        opPos2Relative: op.relativePos2 !== undefined,
                        opType: op.type,
                        start,
                    },
                );
            }
        }

        // start and end are guaranteed to be non-null here, otherwise we throw above.
        // eslint-disable-next-line @typescript-eslint/consistent-type-assertions
        return { start, end } as IIntegerRange;
    }

    /**
     * Gets the client args from the op if remote, otherwise uses the local clients info
     * @param sequencedMessage - The sequencedMessage to get the client sequence args for
     */
     private getClientSequenceArgsForMessage(sequencedMessage: ISequencedDocumentMessage | undefined):
        IMergeTreeClientSequenceArgs {
        // If there this no sequenced message, then the op is local
        // and unacked, so use this clients sequenced args
        //
        if (!sequencedMessage) {
            const segWindow = this.getCollabWindow();
            return {
                clientId: segWindow.clientId,
                referenceSequenceNumber: segWindow.currentSeq,
                sequenceNumber: this.getLocalSequenceNumber(),
            };
        } else {
            return {
                clientId: this.getOrAddShortClientId(sequencedMessage.clientId),
                referenceSequenceNumber: sequencedMessage.referenceSequenceNumber,
                sequenceNumber: sequencedMessage.sequenceNumber,
            };
        }
    }

    /**
     * Gets the client args from the op if remote, otherwise uses the local clients info
     * @param opArgs - The op arg to get the client sequence args for
     */
    private getClientSequenceArgs(opArgs: IMergeTreeDeltaOpArgs): IMergeTreeClientSequenceArgs {
        return this.getClientSequenceArgsForMessage(opArgs.sequencedMessage);
    }

    private ackPendingSegment(opArgs: IMergeTreeDeltaOpArgs) {
        const ackOp = (deltaOpArgs: IMergeTreeDeltaOpArgs) => {
            let trace: Trace | undefined;
            if (this.measureOps) {
                trace = Trace.start();
            }

            this._mergeTree.ackPendingSegment(deltaOpArgs);
            if (deltaOpArgs.op.type === MergeTreeDeltaType.ANNOTATE) {
                if (deltaOpArgs.op.combiningOp && (deltaOpArgs.op.combiningOp.name === "consensus")) {
                    this.updateConsensusProperty(deltaOpArgs.op, deltaOpArgs.sequencedMessage!);
                }
            }

            if (trace) {
                this.accumTime += elapsedMicroseconds(trace);
                this.accumOps++;
                this.accumWindow += (this.getCurrentSeq() - this.getCollabWindow().minSeq);
            }
        };

        if (opArgs.op.type === MergeTreeDeltaType.GROUP) {
            for (const memberOp of opArgs.op.ops) {
                ackOp({
                    groupOp: opArgs.op,
                    op: memberOp,
                    sequencedMessage: opArgs.sequencedMessage,
                });
            }
        } else {
            ackOp(opArgs);
        }
    }

    // as functions are modified move them above the eslint-disabled waterline and lint them

    cloneFromSegments() {
        const clone = new Client(this.specToSegment, this.logger, this._mergeTree.options);
        const segments: ISegment[] = [];
        const newRoot = this._mergeTree.blockClone(this._mergeTree.root, segments);
        clone._mergeTree.root = newRoot;
        return clone;
    }
    getOrAddShortClientId(longClientId: string) {
        if (!this.clientNameToIds.get(longClientId)) {
            this.addLongClientId(longClientId);
        }
        return this.getShortClientId(longClientId);
    }
    getShortClientId(longClientId: string) {
        return this.clientNameToIds.get(longClientId)!.data;
    }
    getLongClientId(shortClientId: number) {
        if (shortClientId >= 0) {
            return this.shortClientIdMap[shortClientId];
        } else {
            return "original";
        }
    }
    addLongClientId(longClientId: string) {
        this.clientNameToIds.put(longClientId, this.shortClientIdMap.length);
        this.shortClientIdMap.push(longClientId);
    }

    /**
     * During reconnect, we must find the positions to pending segments
     * relative to other pending segments. This methods computes that
     * position relative to a localSeq. Pending segments above the localSeq
     * will be ignored.
     *
     * @param segment - The segment to find the position for
     * @param localSeq - The localSeq to find the position of the segment at
     */
    protected findReconnectionPosition(segment: ISegment, localSeq: number) {
        assert(localSeq <= this._mergeTree.collabWindow.localSeq, 0x032 /* "localSeq greater than collab window" */);
        const { currentSeq, clientId } = this.getCollabWindow();
        return this._mergeTree.getPosition(segment, currentSeq, clientId, localSeq);
    }

    /**
     * Rebases a (local) position from the perspective `{ seq: seqNumberFrom, localSeq }` to the perspective
     * of the current sequence number. This is desirable when rebasing operations for reconnection.
     *
     * If the position refers to a segment/offset that was removed by some operation between `seqNumberFrom` and
     * the current sequence number, the returned position will align with the position of a reference given
     * `SlideOnRemove` semantics.
     *
     * If a reference was initially given `StayOnRemove` semantics, with intent to later change to `SlideOnRemove`,
     * that isn't equivalent, and so local bookkeeping needs to be updated.
     *
     * If the position has slid off and there is no nearest position (i.e. the
     * tree is empty), returns `DetachedReferencePosition`
     */
    public rebasePosition(
        pos: number,
        seqNumberFrom: number,
        localSeq: number,
    ): number {
        assert(localSeq <= this._mergeTree.collabWindow.localSeq, 0x300 /* localSeq greater than collab window */);
        const { clientId } = this.getCollabWindow();
        let { segment, offset } = this._mergeTree.getContainingSegment(pos, seqNumberFrom, clientId, localSeq);
        if (segment === undefined && offset === undefined) {
            // getContainingSegment will only return non-removed segments. This means the position was past
            // all non-removed segments in the tree, so we take the last one instead as an approximation.
            let finalSegment: IMergeNode = this._mergeTree.root;
            while (!finalSegment.isLeaf()) {
                finalSegment = finalSegment.children[finalSegment.childCount - 1];
            }
            segment = finalSegment;
            offset = 0;
        }

        // if segment is undefined, it slid off the string
        assert(segment !== undefined, 0x302 /* No segment found */);

        const segoff = this.getSlideToSegment({ segment, offset }) ?? segment;

        // case happens when rebasing op, but concurrently entire string has been deleted
        if (segoff.segment === undefined || segoff.offset === undefined) {
            return DetachedReferencePosition;
        }

        assert(offset !== undefined && 0 <= offset && offset < segment.cachedLength, 0x303 /* Invalid offset */);
        return this.findReconnectionPosition(segoff.segment, localSeq) + segoff.offset;
    }

    private resetPendingDeltaToOps(
        resetOp: IMergeTreeDeltaOp,
        segmentGroup: SegmentGroup): IMergeTreeDeltaOp[] {
        assert(!!segmentGroup, 0x033 /* "Segment group undefined" */);
        const NACKedSegmentGroup = this._mergeTree.pendingSegments?.shift()?.data;
        assert(segmentGroup === NACKedSegmentGroup,
            0x034 /* "Segment group not at head of merge tree pending queue" */);

        const opList: IMergeTreeDeltaOp[] = [];
        // We need to sort the segments by ordinal, as the segments are not sorted in the segment group.
        // The reason they need them sorted, as they have the same local sequence number and which means
        // farther segments will  take into account nearer segments when calculating their position.
        // By sorting we ensure the nearer segment will be applied and sequenced before the farther segments
        // so their recalculated positions will be correct.
        for (const segment of segmentGroup.segments.sort((a, b) => a.ordinal < b.ordinal ? -1 : 1)) {
            const segmentSegGroup = segment.segmentGroups.dequeue();
            assert(segmentGroup === segmentSegGroup,
                0x035 /* "Segment group not at head of segment pending queue" */);
            const segmentPosition = this.findReconnectionPosition(segment, segmentGroup.localSeq);
            let newOp: IMergeTreeDeltaOp | undefined;
            switch (resetOp.type) {
                case MergeTreeDeltaType.ANNOTATE:
                    assert(segment.propertyManager?.hasPendingProperties() === true,
                        0x036 /* "Segment has no pending properties" */);
                    // if the segment has been removed, there's no need to send the annotate op
                    // unless the remove was local, in which case the annotate must have come
                    // before the remove
                    if (segment.removedSeq === undefined ||
                        (segment.localRemovedSeq !== undefined && segment.removedSeq === UnassignedSequenceNumber)) {
                        newOp = createAnnotateRangeOp(
                            segmentPosition,
                            segmentPosition + segment.cachedLength,
                            resetOp.props,
                            resetOp.combiningOp);
                    }
                    break;

                case MergeTreeDeltaType.INSERT:
                    assert(segment.seq === UnassignedSequenceNumber,
                        0x037 /* "Segment already has assigned sequence number" */);
                    let segInsertOp = segment;
                    if (typeof resetOp.seg === "object" && resetOp.seg.props !== undefined) {
                        segInsertOp = segment.clone();
                        segInsertOp.properties = resetOp.seg.props;
                    }
                    newOp = createInsertSegmentOp(
                        segmentPosition,
                        segInsertOp,
                    );
                    break;

                case MergeTreeDeltaType.REMOVE:
                    if (segment.localRemovedSeq !== undefined && segment.removedSeq === UnassignedSequenceNumber) {
                        newOp = createRemoveRangeOp(
                            segmentPosition,
                            segmentPosition + segment.cachedLength);
                    }
                    break;

                default:
                    throw new Error(`Invalid op type`);
            }

            if (newOp) {
                const newSegmentGroup: SegmentGroup = { segments: [], localSeq: segmentGroup.localSeq };
                segment.segmentGroups.enqueue(newSegmentGroup);
                this._mergeTree.pendingSegments!.push(newSegmentGroup);
                opList.push(newOp);
            }
        }

        return opList;
    }

    private applyRemoteOp(opArgs: IMergeTreeDeltaOpArgs) {
        const op = opArgs.op;
        const msg = opArgs.sequencedMessage;
        this.getOrAddShortClientId(msg!.clientId);
        switch (op.type) {
            case MergeTreeDeltaType.INSERT:
                this.applyInsertOp(opArgs);
                break;
            case MergeTreeDeltaType.REMOVE:
                this.applyRemoveRangeOp(opArgs);
                break;
            case MergeTreeDeltaType.ANNOTATE:
                this.applyAnnotateRangeOp(opArgs);
                break;
            case MergeTreeDeltaType.GROUP: {
                for (const memberOp of op.ops) {
                    this.applyRemoteOp({
                        op: memberOp,
                        groupOp: op,
                        sequencedMessage: msg,
                    });
                }
                break;
            }
            default:
                break;
        }
    }

    public applyStashedOp(op: IMergeTreeDeltaOp): SegmentGroup;
    public applyStashedOp(op: IMergeTreeGroupMsg): SegmentGroup[];
    public applyStashedOp(op: IMergeTreeOp): SegmentGroup | SegmentGroup[];
    public applyStashedOp(op: IMergeTreeOp): SegmentGroup | SegmentGroup[] {
        let metadata: SegmentGroup | SegmentGroup[] | undefined;
        switch (op.type) {
            case MergeTreeDeltaType.INSERT:
                this.applyInsertOp({ op });
                metadata = this.peekPendingSegmentGroups();
                break;
            case MergeTreeDeltaType.REMOVE:
                this.applyRemoveRangeOp({ op });
                metadata = this.peekPendingSegmentGroups();
                break;
            case MergeTreeDeltaType.ANNOTATE:
                this.applyAnnotateRangeOp({ op });
                metadata = this.peekPendingSegmentGroups();
                break;
            case MergeTreeDeltaType.GROUP:
                return op.ops.map((o) => this.applyStashedOp(o));
            default:
                unreachableCase(op, "unrecognized op type");
        }
        assert(!!metadata, 0x2db /* "Applying op must generate a pending segment" */);
        return metadata;
    }

    public applyMsg(msg: ISequencedDocumentMessage, local: boolean = false) {
        // Ensure client ID is registered
        this.getOrAddShortClientId(msg.clientId);
        // Apply if an operation message
        if (msg.type === MessageType.Operation) {
            const opArgs: IMergeTreeDeltaOpArgs = {
                op: msg.contents as IMergeTreeOp,
                sequencedMessage: msg,
            };
            if (opArgs.sequencedMessage?.clientId === this.longClientId || local) {
                this.ackPendingSegment(opArgs);
            } else {
                this.applyRemoteOp(opArgs);
            }
        }

        this.updateSeqNumbers(msg.minimumSequenceNumber, msg.sequenceNumber);
    }

    public updateSeqNumbers(min: number, seq: number) {
        const collabWindow = this._mergeTree.getCollabWindow();
        // Equal is fine here due to SharedSegmentSequence<>.snapshotContent() potentially updating with same #
        assert(collabWindow.currentSeq <= seq,
            0x038 /* "Incoming op sequence# < local collabWindow's currentSequence#" */);
        collabWindow.currentSeq = seq;
        assert(min <= seq, 0x039 /* "Incoming op sequence# < minSequence#" */);
        this.updateMinSeq(min);
    }

    /**
     * Resolves a remote client's position against the local sequence
     * and returns the remote client's position relative to the local
     * sequence
     * @param remoteClientPosition - The remote client's position to resolve
     * @param remoteClientRefSeq - The reference sequence number of the remote client
     * @param remoteClientId - The client id of the remote client
     */
    public resolveRemoteClientPosition(
        remoteClientPosition: number,
        remoteClientRefSeq: number,
        remoteClientId: string): number | undefined {
        const shortRemoteClientId = this.getOrAddShortClientId(remoteClientId);
        return this._mergeTree.resolveRemoteClientPosition(
            remoteClientPosition,
            remoteClientRefSeq,
            shortRemoteClientId);
    }

    /**
     *  Given an pending operation and segment group, regenerate the op, so it
     *  can be resubmitted
     * @param resetOp - The op to reset
     * @param segmentGroup - The segment group associated with the op
     */
    public regeneratePendingOp(
        resetOp: IMergeTreeOp,
        segmentGroup: SegmentGroup | SegmentGroup[],
    ): IMergeTreeOp {
        const opList: IMergeTreeDeltaOp[] = [];
        if (resetOp.type === MergeTreeDeltaType.GROUP) {
            if (Array.isArray(segmentGroup)) {
                assert(resetOp.ops.length === segmentGroup.length,
                    0x03a /* "Number of ops in 'resetOp' must match the number of segment groups provided." */);

                for (let i = 0; i < resetOp.ops.length; i++) {
                    opList.push(
                        ...this.resetPendingDeltaToOps(resetOp.ops[i], segmentGroup[i]));
                }
            } else {
                // A group op containing a single op will pass a direct reference to 'segmentGroup'
                // rather than an array of segment groups.  (See 'peekPendingSegmentGroups()')
                assert(resetOp.ops.length === 1,
                    0x03b /* "Number of ops in 'resetOp' must match the number of segment groups provided." */);
                opList.push(...this.resetPendingDeltaToOps(resetOp.ops[0], segmentGroup));
            }
        } else {
            assert((resetOp.type as any) !== MergeTreeDeltaType.GROUP,
                0x03c /* "Reset op has 'group' delta type!" */);
            assert(!Array.isArray(segmentGroup),
                0x03d /* "segmentGroup is array rather than singleton!" */);
            opList.push(
                ...this.resetPendingDeltaToOps(resetOp, segmentGroup));
        }
        return opList.length === 1 ? opList[0] : createGroupOp(...opList);
    }

    public createTextHelper(): IMergeTreeTextHelper {
        return new MergeTreeTextHelper(this._mergeTree);
    }

    public summarize(
        runtime: IFluidDataStoreRuntime,
        handle: IFluidHandle,
        serializer: IFluidSerializer,
        catchUpMsgs: ISequencedDocumentMessage[],
    ): ISummaryTreeWithStats {
        const deltaManager = runtime.deltaManager;
        const minSeq = deltaManager.minimumSequenceNumber;

        // Catch up to latest MSN, if we have not had a chance to do it.
        // Required for case where FluidDataStoreRuntime.attachChannel()
        // generates summary right after loading data store.

        this.updateSeqNumbers(minSeq, deltaManager.lastSequenceNumber);

        // One of the summaries (from SPO) I observed to have chunk.chunkSequenceNumber > minSeq!
        // Not sure why - need to catch it sooner
        assert(this.getCollabWindow().minSeq === minSeq,
            0x03e /* "minSeq mismatch between collab window and delta manager!" */);

        // Must continue to support legacy
        //       (See https://github.com/microsoft/FluidFramework/issues/84)
        if (this._mergeTree.options?.newMergeTreeSnapshotFormat === true) {
            assert(
                catchUpMsgs === undefined || catchUpMsgs.length === 0,
                0x03f /* "New format should not emit catchup ops" */);
            const snap = new SnapshotV1(this._mergeTree, this.logger, (id) => this.getLongClientId(id));
            snap.extractSync();
            return snap.emit(serializer, handle);
        } else {
            const snap = new SnapshotLegacy(this._mergeTree, this.logger);
            snap.extractSync();
            return snap.emit(catchUpMsgs, serializer, handle);
        }
    }

    public async load(
        runtime: IFluidDataStoreRuntime,
        storage: IChannelStorageService,
        serializer: IFluidSerializer,
    ): Promise<{ catchupOpsP: Promise<ISequencedDocumentMessage[]>; }> {
        const loader = new SnapshotLoader(runtime, this, this._mergeTree, this.logger, serializer);

        return loader.initialize(storage);
    }

    getStackContext(startPos: number, rangeLabels: string[]): RangeStackMap {
        return this._mergeTree.getStackContext(startPos, this.getCollabWindow().clientId, rangeLabels);
    }

    private getLocalSequenceNumber() {
        const segWindow = this.getCollabWindow();
        if (segWindow.collaborating) {
            return UnassignedSequenceNumber;
        } else {
            return UniversalSequenceNumber;
        }
    }
    localTransaction(groupOp: IMergeTreeGroupMsg) {
        for (const op of groupOp.ops) {
            const opArgs: IMergeTreeDeltaOpArgs = {
                op,
                groupOp,
            };
            switch (op.type) {
                case MergeTreeDeltaType.INSERT:
                    this.applyInsertOp(opArgs);
                    break;
                case MergeTreeDeltaType.ANNOTATE:
                    this.applyAnnotateRangeOp(opArgs);
                    break;
                case MergeTreeDeltaType.REMOVE:
                    this.applyRemoveRangeOp(opArgs);
                    break;
                default:
                    break;
            }
        }
    }
    updateConsensusProperty(op: IMergeTreeAnnotateMsg, msg: ISequencedDocumentMessage) {
        const markerId = op.relativePos1!.id!;
        const consensusInfo = this.pendingConsensus.get(markerId);
        if (consensusInfo) {
            consensusInfo.marker.addProperties(op.props, op.combiningOp, msg.sequenceNumber);
        }
        this._mergeTree.addMinSeqListener(msg.sequenceNumber, () => consensusInfo!.callback(consensusInfo!.marker));
    }

    updateMinSeq(minSeq: number) {
        let trace: Trace | undefined;
        if (this.measureOps) {
            trace = Trace.start();
        }
        this._mergeTree.setMinSeq(minSeq);
        if (trace) {
            const elapsed = elapsedMicroseconds(trace);
            this.accumWindowTime += elapsed;
            if (elapsed > this.maxWindowTime) {
                this.maxWindowTime = elapsed;
            }
        }
    }

    getContainingSegment<T extends ISegment>(pos: number, op?: ISequencedDocumentMessage, localSeq?: number) {
        const args = this.getClientSequenceArgsForMessage(op);
        return this._mergeTree.getContainingSegment<T>(pos, args.referenceSequenceNumber, args.clientId, localSeq);
    }

    /**
     * Returns the position to slide a reference to if a slide is required.
     * @param segoff - The segment and offset to slide from
     * @returns - segment and offset to slide the reference to
     */
    getSlideToSegment(segoff: { segment: ISegment | undefined; offset: number | undefined; }) {
        if (segoff.segment === undefined) {
            return segoff;
        }
        const segment = this._mergeTree._getSlideToSegment(segoff.segment);
        if (segment === segoff.segment) {
            return segoff;
        }
        const offset =
            segment && segment.ordinal < segoff.segment.ordinal ? segment.cachedLength - 1 : 0;
        return {
            segment,
            offset,
        };
    }

    getPropertiesAtPosition(pos: number) {
        let propertiesAtPosition: PropertySet | undefined;
        const segoff = this.getContainingSegment(pos);
        const seg = segoff.segment;
        if (seg) {
            propertiesAtPosition = seg.properties;
        }
        return propertiesAtPosition;
    }
    getRangeExtentsOfPosition(pos: number) {
        let posStart: number | undefined;
        let posAfterEnd: number | undefined;

        const segoff = this.getContainingSegment(pos);
        const seg = segoff.segment;
        if (seg) {
            posStart = this.getPosition(seg);
            posAfterEnd = posStart + seg.cachedLength;
        }
        return { posStart, posAfterEnd };
    }
    getCurrentSeq() {
        return this.getCollabWindow().currentSeq;
    }
    getClientId() {
        return this.getCollabWindow().clientId;
    }

    getLength() { return this._mergeTree.length; }

    startOrUpdateCollaboration(longClientId: string | undefined, minSeq = 0, currentSeq = 0) {
        // we should always have a client id if we are collaborating
        // if the client id is undefined we are likely bound to a detached
        // container, so we should keep going in local mode. once
        // the container attaches this will be called again on connect with the
        // client id
        if (longClientId !== undefined) {
            if (this.longClientId === undefined) {
                this.longClientId = longClientId;
                this.addLongClientId(this.longClientId);
                this._mergeTree.startCollaboration(
                    this.getShortClientId(this.longClientId), minSeq, currentSeq);
            } else {
                const oldClientId = this.longClientId;
                const oldData = this.clientNameToIds.get(oldClientId)!.data;
                this.longClientId = longClientId;
                this.clientNameToIds.put(longClientId, oldData);
                this.shortClientIdMap[oldData] = longClientId;
            }
        }
    }

    findTile(startPos: number, tileLabel: string, preceding = true) {
        const clientId = this.getClientId();
        return this._mergeTree.findTile(startPos, clientId, tileLabel, preceding);
    }
}<|MERGE_RESOLUTION|>--- conflicted
+++ resolved
@@ -311,15 +311,10 @@
      * serializer which keeps track of all serialized handles.
      */
     public serializeGCData(handle: IFluidHandle, handleCollectingSerializer: IFluidSerializer): void {
-<<<<<<< HEAD
         let localInserts = 0;
         let localRemoves = 0;
-        this.mergeTree.walkAllSegments(
-            this.mergeTree.root,
-=======
         walkAllChildSegments(
             this._mergeTree.root,
->>>>>>> 0d1f94e0
             (seg) => {
                 if (seg.seq === UnassignedSequenceNumber) {
                     localInserts++;
