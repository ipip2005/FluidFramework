--- conflicted
+++ resolved
@@ -77,15 +77,9 @@
     "@fluidframework/build-common": "^0.23.0",
     "@fluidframework/build-tools": "^0.2.71273",
     "@fluidframework/eslint-config-fluid": "^0.28.2000",
-<<<<<<< HEAD
-    "@fluidframework/map-previous": "npm:@fluidframework/map@^0.59.0",
+    "@fluidframework/map-previous": "npm:@fluidframework/map@^1.0.0",
     "@fluidframework/mocha-test-setup": "^2.0.0",
     "@fluidframework/test-runtime-utils": "^2.0.0",
-=======
-    "@fluidframework/map-previous": "npm:@fluidframework/map@^1.0.0",
-    "@fluidframework/mocha-test-setup": "^1.1.0",
-    "@fluidframework/test-runtime-utils": "^1.1.0",
->>>>>>> c2b6d9f3
     "@microsoft/api-extractor": "^7.22.2",
     "@rushstack/eslint-config": "^2.5.1",
     "@types/mocha": "^9.1.1",
