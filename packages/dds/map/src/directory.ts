--- conflicted
+++ resolved
@@ -204,70 +204,6 @@
     content: IDirectoryDataObject;
 }
 
-<<<<<<< HEAD
-=======
-function serializeDirectory(root: SubDirectory, serializer: IFluidSerializer): ISummaryTreeWithStats {
-    const MinValueSizeSeparateSnapshotBlob = 8 * 1024;
-
-    const builder = new SummaryTreeBuilder();
-    let counter = 0;
-    const blobs: string[] = [];
-
-    const stack: [SubDirectory, IDirectoryDataObject][] = [];
-    const content: IDirectoryDataObject = {};
-    stack.push([root, content]);
-
-    while (stack.length > 0) {
-        // eslint-disable-next-line @typescript-eslint/no-non-null-assertion
-        const [currentSubDir, currentSubDirObject] = stack.pop()!;
-        for (const [key, value] of currentSubDir.getSerializedStorage(serializer)) {
-            if (!currentSubDirObject.storage) {
-                currentSubDirObject.storage = {};
-            }
-            const result: ISerializableValue = {
-                type: value.type,
-                value: value.value && JSON.parse(value.value) as object,
-            };
-            if (value.value && value.value.length >= MinValueSizeSeparateSnapshotBlob) {
-                const extraContent: IDirectoryDataObject = {};
-                let largeContent = extraContent;
-                if (currentSubDir.absolutePath !== posix.sep) {
-                    for (const dir of currentSubDir.absolutePath.substr(1).split(posix.sep)) {
-                        const subDataObject: IDirectoryDataObject = {};
-                        largeContent.subdirectories = { [dir]: subDataObject };
-                        largeContent = subDataObject;
-                    }
-                }
-                largeContent.storage = { [key]: result };
-                const blobName = `blob${counter}`;
-                counter++;
-                blobs.push(blobName);
-                builder.addBlob(blobName, JSON.stringify(extraContent));
-            } else {
-                currentSubDirObject.storage[key] = result;
-            }
-        }
-
-        for (const [subdirName, subdir] of currentSubDir.subdirectories()) {
-            if (!currentSubDirObject.subdirectories) {
-                currentSubDirObject.subdirectories = {};
-            }
-            const subDataObject: IDirectoryDataObject = {};
-            currentSubDirObject.subdirectories[subdirName] = subDataObject;
-            stack.push([subdir as SubDirectory, subDataObject]);
-        }
-    }
-
-    const newFormat: IDirectoryNewStorageFormat = {
-        blobs,
-        content,
-    };
-    builder.addBlob(snapshotFileName, JSON.stringify(newFormat));
-
-    return builder.getSummaryTree();
-}
-
->>>>>>> a4989b69
 /**
  * The factory that defines the directory.
  * @sealed
