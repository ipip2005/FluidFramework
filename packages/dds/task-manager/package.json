--- conflicted
+++ resolved
@@ -1,10 +1,6 @@
 {
   "name": "@fluid-experimental/task-manager",
-<<<<<<< HEAD
-  "version": "1.2.0",
-=======
   "version": "2.0.0",
->>>>>>> 6f4c1dbf
   "description": "Distributed data structure for queueing exclusive tasks",
   "homepage": "https://fluidframework.com",
   "repository": {
@@ -66,25 +62,6 @@
   "dependencies": {
     "@fluidframework/common-definitions": "^0.20.1",
     "@fluidframework/common-utils": "^0.32.1",
-<<<<<<< HEAD
-    "@fluidframework/container-definitions": "^1.2.0",
-    "@fluidframework/container-runtime-definitions": "^1.2.0",
-    "@fluidframework/core-interfaces": "^1.2.0",
-    "@fluidframework/datastore-definitions": "^1.2.0",
-    "@fluidframework/driver-utils": "^1.2.0",
-    "@fluidframework/protocol-definitions": "^0.1028.2000",
-    "@fluidframework/runtime-definitions": "^1.2.0",
-    "@fluidframework/shared-object-base": "^1.2.0"
-  },
-  "devDependencies": {
-    "@fluid-experimental/task-manager-previous": "npm:@fluid-experimental/task-manager@1.1.0",
-    "@fluid-internal/test-dds-utils": "^1.2.0",
-    "@fluidframework/build-common": "^0.24.0-0",
-    "@fluidframework/build-tools": "^0.2.74327",
-    "@fluidframework/eslint-config-fluid": "^0.28.2000",
-    "@fluidframework/mocha-test-setup": "^1.2.0",
-    "@fluidframework/test-runtime-utils": "^1.2.0",
-=======
     "@fluidframework/container-definitions": "^2.0.0",
     "@fluidframework/container-runtime-definitions": "^2.0.0",
     "@fluidframework/core-interfaces": "^2.0.0",
@@ -102,7 +79,6 @@
     "@fluidframework/eslint-config-fluid": "^0.28.2000",
     "@fluidframework/mocha-test-setup": "^2.0.0",
     "@fluidframework/test-runtime-utils": "^2.0.0",
->>>>>>> 6f4c1dbf
     "@microsoft/api-extractor": "^7.22.2",
     "@rushstack/eslint-config": "^2.5.1",
     "@types/mocha": "^9.1.1",
@@ -119,11 +95,7 @@
     "typescript-formatter": "7.1.0"
   },
   "typeValidation": {
-<<<<<<< HEAD
-    "version": "1.2.0",
-=======
     "version": "2.0.0",
->>>>>>> 6f4c1dbf
     "broken": {}
   }
 }