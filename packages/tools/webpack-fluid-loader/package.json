{
  "name": "@fluid-tools/webpack-fluid-loader",
<<<<<<< HEAD
  "version": "0.60.1000",
=======
  "version": "0.59.5000",
>>>>>>> 363e1bec
  "description": "Fluid object loader for webpack-dev-server",
  "homepage": "https://fluidframework.com",
  "repository": {
    "type": "git",
    "url": "https://github.com/microsoft/FluidFramework.git",
    "directory": "packages/tools/webpack-fluid-loader"
  },
  "license": "MIT",
  "author": "Microsoft and contributors",
  "main": "dist/index.js",
  "module": "lib/index.js",
  "browser": {
    "moniker": "@fluidframework/server-services-client/dist/generateNames.js"
  },
  "types": "dist/index.d.ts",
  "scripts": {
    "build": "concurrently npm:build:compile npm:lint",
    "build:commonjs": "npm run tsc && npm run typetests:gen && npm run build:test",
    "build:compile": "concurrently npm:build:commonjs npm:build:esnext npm:build:webpack",
    "build:esnext": "tsc --project ./tsconfig.esnext.json",
    "build:full": "npm run build",
    "build:full:compile": "npm run build:compile",
    "build:test": "tsc --project ./src/test/tsconfig.json",
    "build:webpack": "npm run webpack",
    "clean": "rimraf dist lib *.tsbuildinfo *.build.log",
    "eslint": "eslint --format stylish src",
    "eslint:fix": "eslint --format stylish src --fix --fix-type problem,suggestion,layout",
    "lint": "npm run eslint",
    "lint:fix": "npm run eslint:fix",
    "prepack": "npm run webpack",
    "test": "npm run test:mocha",
    "test:coverage": "nyc npm test -- --reporter xunit --reporter-option output=nyc/junit-report.xml",
    "test:mocha": "mocha --ignore 'dist/test/types/*' --recursive dist/test --exit -r node_modules/@fluidframework/mocha-test-setup --unhandled-rejections=strict",
    "test:mocha:verbose": "cross-env FLUID_TEST_VERBOSE=1 npm run test:mocha",
    "tsc": "tsc",
    "tsfmt": "tsfmt --verify",
    "tsfmt:fix": "tsfmt --replace",
    "typetests:gen": "fluid-type-validator -g -d .",
    "webpack": "webpack --color --config webpack.config.js"
  },
  "nyc": {
    "all": true,
    "cache-dir": "nyc/.cache",
    "exclude": [
      "src/test/**/*.ts",
      "dist/test/**/*.js"
    ],
    "exclude-after-remap": false,
    "include": [
      "src/**/*.ts",
      "dist/**/*.js"
    ],
    "report-dir": "nyc/report",
    "reporter": [
      "cobertura",
      "html",
      "text"
    ],
    "temp-directory": "nyc/.nyc_output"
  },
  "dependencies": {
<<<<<<< HEAD
    "@fluidframework/aqueduct": "^0.60.1000",
    "@fluidframework/common-utils": "^0.32.1",
    "@fluidframework/container-definitions": "^0.49.1000-69955",
    "@fluidframework/container-loader": "^0.60.1000",
    "@fluidframework/core-interfaces": "^0.43.1000",
    "@fluidframework/driver-definitions": "^0.47.1000-69949",
    "@fluidframework/driver-utils": "^0.60.1000",
    "@fluidframework/local-driver": "^0.60.1000",
    "@fluidframework/odsp-doclib-utils": "^0.60.1000",
    "@fluidframework/odsp-driver": "^0.60.1000",
    "@fluidframework/odsp-driver-definitions": "^0.60.1000",
    "@fluidframework/protocol-definitions": "^0.1028.2000-0",
    "@fluidframework/routerlicious-driver": "^0.60.1000",
    "@fluidframework/runtime-definitions": "^0.60.1000",
    "@fluidframework/runtime-utils": "^0.60.1000",
    "@fluidframework/server-local-server": "^0.1036.3000-0",
    "@fluidframework/server-services-client": "^0.1036.3000-0",
    "@fluidframework/test-runtime-utils": "^0.60.1000",
    "@fluidframework/tool-utils": "^0.60.1000",
    "@fluidframework/view-adapters": "^0.60.1000",
    "@fluidframework/view-interfaces": "^0.60.1000",
    "@fluidframework/web-code-loader": "^0.60.1000",
=======
    "@fluidframework/aqueduct": "^0.59.5000",
    "@fluidframework/common-utils": "^0.32.1",
    "@fluidframework/container-definitions": "^0.48.2000-0",
    "@fluidframework/container-loader": "^0.59.5000",
    "@fluidframework/core-interfaces": "^0.43.1000",
    "@fluidframework/driver-definitions": "^0.46.2000-0",
    "@fluidframework/driver-utils": "^0.59.5000",
    "@fluidframework/local-driver": "^0.59.5000",
    "@fluidframework/odsp-doclib-utils": "^0.59.5000",
    "@fluidframework/odsp-driver": "^0.59.5000",
    "@fluidframework/odsp-driver-definitions": "^0.59.5000",
    "@fluidframework/protocol-definitions": "^0.1028.2000-0",
    "@fluidframework/routerlicious-driver": "^0.59.5000",
    "@fluidframework/runtime-definitions": "^0.59.5000",
    "@fluidframework/runtime-utils": "^0.59.5000",
    "@fluidframework/server-local-server": "^0.1036.4000-0",
    "@fluidframework/server-services-client": "^0.1036.4000-0",
    "@fluidframework/test-runtime-utils": "^0.59.5000",
    "@fluidframework/tool-utils": "^0.59.5000",
    "@fluidframework/view-adapters": "^0.59.5000",
    "@fluidframework/view-interfaces": "^0.59.5000",
    "@fluidframework/web-code-loader": "^0.59.5000",
>>>>>>> 363e1bec
    "axios": "^0.26.0",
    "express": "^4.16.3",
    "nconf": "^0.11.4",
    "sillyname": "^0.1.0",
    "uuid": "^8.3.1",
    "webpack-dev-server": "~4.6.0"
  },
  "devDependencies": {
    "@fluid-tools/webpack-fluid-loader-previous": "npm:@fluid-tools/webpack-fluid-loader@^0.59.0",
    "@fluidframework/build-common": "^0.23.0",
    "@fluidframework/build-tools": "^0.2.70857",
    "@fluidframework/eslint-config-fluid": "^0.28.2000",
<<<<<<< HEAD
    "@fluidframework/mocha-test-setup": "^0.60.1000",
=======
    "@fluidframework/mocha-test-setup": "^0.59.5000",
>>>>>>> 363e1bec
    "@rushstack/eslint-config": "^2.5.1",
    "@types/express": "^4.11.0",
    "@types/fs-extra": "^9.0.11",
    "@types/mocha": "^9.1.1",
    "@types/node": "^14.18.0",
    "@typescript-eslint/eslint-plugin": "~5.9.0",
    "@typescript-eslint/parser": "~5.9.0",
    "concurrently": "^6.2.0",
    "cross-env": "^7.0.2",
    "eslint": "~8.6.0",
    "eslint-plugin-editorconfig": "~3.2.0",
    "eslint-plugin-eslint-comments": "~3.2.0",
    "eslint-plugin-import": "~2.25.4",
    "eslint-plugin-jest": "~26.1.3",
    "eslint-plugin-jsdoc": "~39.3.0",
    "eslint-plugin-mocha": "~10.0.3",
    "eslint-plugin-promise": "~6.0.0",
    "eslint-plugin-react": "~7.28.0",
    "eslint-plugin-tsdoc": "~0.2.14",
    "eslint-plugin-unicorn": "~40.0.0",
    "eslint-plugin-unused-imports": "~2.0.0",
    "fs-extra": "^9.1.0",
    "mocha": "^10.0.0",
    "nyc": "^15.0.0",
    "rimraf": "^2.6.2",
    "source-map-loader": "^2.0.0",
    "ts-loader": "^9.3.0",
    "typescript": "~4.5.5",
    "typescript-formatter": "7.1.0",
    "webpack": "^5.72.0",
    "webpack-cli": "^4.9.2"
  },
  "typeValidation": {
    "version": "0.60.1000",
    "broken": { }
  }
}<|MERGE_RESOLUTION|>--- conflicted
+++ resolved
@@ -1,10 +1,6 @@
 {
   "name": "@fluid-tools/webpack-fluid-loader",
-<<<<<<< HEAD
   "version": "0.60.1000",
-=======
-  "version": "0.59.5000",
->>>>>>> 363e1bec
   "description": "Fluid object loader for webpack-dev-server",
   "homepage": "https://fluidframework.com",
   "repository": {
@@ -66,7 +62,6 @@
     "temp-directory": "nyc/.nyc_output"
   },
   "dependencies": {
-<<<<<<< HEAD
     "@fluidframework/aqueduct": "^0.60.1000",
     "@fluidframework/common-utils": "^0.32.1",
     "@fluidframework/container-definitions": "^0.49.1000-69955",
@@ -89,30 +84,6 @@
     "@fluidframework/view-adapters": "^0.60.1000",
     "@fluidframework/view-interfaces": "^0.60.1000",
     "@fluidframework/web-code-loader": "^0.60.1000",
-=======
-    "@fluidframework/aqueduct": "^0.59.5000",
-    "@fluidframework/common-utils": "^0.32.1",
-    "@fluidframework/container-definitions": "^0.48.2000-0",
-    "@fluidframework/container-loader": "^0.59.5000",
-    "@fluidframework/core-interfaces": "^0.43.1000",
-    "@fluidframework/driver-definitions": "^0.46.2000-0",
-    "@fluidframework/driver-utils": "^0.59.5000",
-    "@fluidframework/local-driver": "^0.59.5000",
-    "@fluidframework/odsp-doclib-utils": "^0.59.5000",
-    "@fluidframework/odsp-driver": "^0.59.5000",
-    "@fluidframework/odsp-driver-definitions": "^0.59.5000",
-    "@fluidframework/protocol-definitions": "^0.1028.2000-0",
-    "@fluidframework/routerlicious-driver": "^0.59.5000",
-    "@fluidframework/runtime-definitions": "^0.59.5000",
-    "@fluidframework/runtime-utils": "^0.59.5000",
-    "@fluidframework/server-local-server": "^0.1036.4000-0",
-    "@fluidframework/server-services-client": "^0.1036.4000-0",
-    "@fluidframework/test-runtime-utils": "^0.59.5000",
-    "@fluidframework/tool-utils": "^0.59.5000",
-    "@fluidframework/view-adapters": "^0.59.5000",
-    "@fluidframework/view-interfaces": "^0.59.5000",
-    "@fluidframework/web-code-loader": "^0.59.5000",
->>>>>>> 363e1bec
     "axios": "^0.26.0",
     "express": "^4.16.3",
     "nconf": "^0.11.4",
@@ -125,11 +96,7 @@
     "@fluidframework/build-common": "^0.23.0",
     "@fluidframework/build-tools": "^0.2.70857",
     "@fluidframework/eslint-config-fluid": "^0.28.2000",
-<<<<<<< HEAD
     "@fluidframework/mocha-test-setup": "^0.60.1000",
-=======
-    "@fluidframework/mocha-test-setup": "^0.59.5000",
->>>>>>> 363e1bec
     "@rushstack/eslint-config": "^2.5.1",
     "@types/express": "^4.11.0",
     "@types/fs-extra": "^9.0.11",
