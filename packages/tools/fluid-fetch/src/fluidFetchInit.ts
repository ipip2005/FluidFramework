/*!
 * Copyright (c) Microsoft Corporation. All rights reserved.
 * Licensed under the MIT License.
 */

// tslint:disable:object-literal-sort-keys
import { BaseTelemetryNullLogger, configurableUrlResolver } from "@microsoft/fluid-core-utils";
import { FluidAppOdspUrlResolver } from "@microsoft/fluid-fluidapp-odsp-urlresolver";
import * as odsp from "@microsoft/fluid-odsp-driver";
import { OdspUrlResolver } from "@microsoft/fluid-odsp-urlresolver";
import { getHashedDocumentId, IClientConfig, refreshAccessToken } from "@microsoft/fluid-odsp-utils";
import { IFluidResolvedUrl, IResolvedUrl, IUrlResolver } from "@microsoft/fluid-protocol-definitions";
import * as r11s from "@microsoft/fluid-routerlicious-driver";
import { RouterliciousUrlResolver } from "@microsoft/fluid-routerlicious-urlresolver";
import { URL } from "url";
import { localDataOnly, paramJWT } from "./fluidFetchArgs";
import { getClientConfig, getODSPTokens, saveAccessToken } from "./fluidFetchODSPTokens";

export let latestVersionsId: string = "";
export let connectionInfo: any;

async function initializeODSPCore(
    odspResolvedUrl: odsp.IOdspResolvedUrl,
    server: string,
    clientConfig: IClientConfig,
) {

    const { driveId, itemId } = odspResolvedUrl;

    connectionInfo = {
        server,
        drive: driveId,
        item: itemId,
    };

    if (localDataOnly) {
        return;
    }

<<<<<<< HEAD
    const docId = getHashedDocumentId(driveId, itemId);
=======
    const docId = odsp.getHashedDocumentId(driveId, itemId);
>>>>>>> c6fc2174

    console.log(`Connecting to ODSP:
  server: ${server}
  drive:  ${driveId}
  item:   ${itemId}
  docId:  ${docId}`);

    const getStorageTokenStub = async (siteUrl: string, refresh: boolean) => {
        const tokens = await getODSPTokens(server, clientConfig, false);
        if (refresh || !tokens.accessToken) {
            // TODO: might want to handle if refresh failed and we want to reauth here.
            await refreshAccessToken(server, clientConfig, tokens);
            await saveAccessToken(server, tokens);
        }
        return tokens.accessToken;
    };
    const getWebsocketTokenStub = () => Promise.resolve("");
    const odspDocumentServiceFactory = new odsp.OdspDocumentServiceFactory(
        clientConfig.clientId,
        getStorageTokenStub,
        getWebsocketTokenStub,
        new BaseTelemetryNullLogger());
    return odspDocumentServiceFactory.createDocumentService(odspResolvedUrl);
}

async function initializeR11s(server: string, pathname: string, r11sResolvedUrl: IFluidResolvedUrl) {
    const path = pathname.split("/");
    let tenantId: string;
    let documentId: string;
    if (server === "localhost" && path.length < 4) {
        tenantId = "fluid";
        documentId = path[2];
    } else {
        tenantId = path[2];
        documentId = path[3];
    }

    // latest version id is the documentId for r11s
    latestVersionsId = documentId;

    connectionInfo = {
        server,
        tenantId,
        id: documentId,
    };

    if (localDataOnly) {
        return;
    }

    console.log(`Connecting to r11s: tenantId=${tenantId} id:${documentId}`);
    const tokenProvider = new r11s.TokenProvider(paramJWT);
    return r11s.createDocumentService(
        r11sResolvedUrl.endpoints.ordererUrl,
        r11sResolvedUrl.endpoints.deltaStorageUrl,
        r11sResolvedUrl.endpoints.storageUrl,
        tokenProvider,
        tenantId,
        documentId);
}

async function resolveUrl(url: string): Promise<IResolvedUrl | undefined> {

    const resolversList: IUrlResolver[] = [
        new OdspUrlResolver(),
        new FluidAppOdspUrlResolver(),
        new RouterliciousUrlResolver(undefined, () => Promise.resolve(paramJWT), []),
    ];
    const resolved = await configurableUrlResolver(resolversList, { url });
    return resolved;
}

export async function fluidFetchInit(urlStr: string) {
    const resolvedUrl = await resolveUrl(urlStr) as IFluidResolvedUrl;
    if (!resolvedUrl) {
        return Promise.reject(`Unknown URL ${urlStr}`);
    }
    const protocol = new URL(resolvedUrl.url).protocol;
    if (protocol === "fluid-odsp:") {
        const odspResolvedUrl = resolvedUrl as odsp.IOdspResolvedUrl;
        return initializeODSPCore(odspResolvedUrl, new URL(odspResolvedUrl.siteUrl).host, getClientConfig());
    } else if (protocol === "fluid:") {
        const url = new URL(urlStr);
        const server = url.hostname.toLowerCase();
        return initializeR11s(server, url.pathname, resolvedUrl);
    }
    return Promise.reject(`Unknown resolved protocol ${protocol}`);
}<|MERGE_RESOLUTION|>--- conflicted
+++ resolved
@@ -8,7 +8,7 @@
 import { FluidAppOdspUrlResolver } from "@microsoft/fluid-fluidapp-odsp-urlresolver";
 import * as odsp from "@microsoft/fluid-odsp-driver";
 import { OdspUrlResolver } from "@microsoft/fluid-odsp-urlresolver";
-import { getHashedDocumentId, IClientConfig, refreshAccessToken } from "@microsoft/fluid-odsp-utils";
+import { IClientConfig, refreshAccessToken } from "@microsoft/fluid-odsp-utils";
 import { IFluidResolvedUrl, IResolvedUrl, IUrlResolver } from "@microsoft/fluid-protocol-definitions";
 import * as r11s from "@microsoft/fluid-routerlicious-driver";
 import { RouterliciousUrlResolver } from "@microsoft/fluid-routerlicious-urlresolver";
@@ -37,11 +37,7 @@
         return;
     }
 
-<<<<<<< HEAD
-    const docId = getHashedDocumentId(driveId, itemId);
-=======
     const docId = odsp.getHashedDocumentId(driveId, itemId);
->>>>>>> c6fc2174
 
     console.log(`Connecting to ODSP:
   server: ${server}
