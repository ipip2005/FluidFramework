--- conflicted
+++ resolved
@@ -62,12 +62,8 @@
       "ClassDeclaration_IntervalCollection": {
         "forwardCompat": false
       },
-<<<<<<< HEAD
       "ClassDeclaration_FluidContainer": {
         "backCompat": false
-      },
-      "ClassDeclaration_IntervalCollection": {
-        "forwardCompat": false
       },
       "ClassDeclaration_SequenceInterval": {
         "backCompat": false,
@@ -75,10 +71,6 @@
       },
       "TypeAliasDeclaration_SharedStringSegment": {
         "backCompat": false
-=======
-      "ClassDeclaration_SequenceInterval": {
-        "forwardCompat": false
->>>>>>> c2b6d9f3
       }
     }
   }
