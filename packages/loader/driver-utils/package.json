--- conflicted
+++ resolved
@@ -62,21 +62,12 @@
   "dependencies": {
     "@fluidframework/common-definitions": "^0.20.1",
     "@fluidframework/common-utils": "^0.32.1",
-<<<<<<< HEAD
-    "@fluidframework/core-interfaces": "^1.2.0",
-    "@fluidframework/driver-definitions": "^1.2.0",
-    "@fluidframework/gitresources": "^0.1036.5000",
-    "@fluidframework/protocol-base": "^0.1036.5000",
-    "@fluidframework/protocol-definitions": "^0.1028.2000",
-    "@fluidframework/telemetry-utils": "^1.2.0",
-=======
     "@fluidframework/core-interfaces": "^2.0.0",
     "@fluidframework/driver-definitions": "^2.0.0",
     "@fluidframework/gitresources": "^0.1037.1000-0",
     "@fluidframework/protocol-base": "^0.1037.1000-0",
     "@fluidframework/protocol-definitions": "^0.1029.1000-0",
     "@fluidframework/telemetry-utils": "^2.0.0",
->>>>>>> 6462733b
     "axios": "^0.26.0",
     "uuid": "^8.3.1"
   },
