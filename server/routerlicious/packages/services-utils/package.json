{
  "name": "@fluidframework/server-services-utils",
<<<<<<< HEAD
  "version": "0.1036.4000",
=======
  "version": "0.1037.1000",
>>>>>>> 3c923a5a
  "description": "Fluid server services shared utilities",
  "homepage": "https://fluidframework.com",
  "repository": {
    "type": "git",
    "url": "https://github.com/microsoft/FluidFramework.git",
    "directory": "server/routerlicious/packages/services-utils"
  },
  "license": "MIT",
  "author": "Microsoft and contributors",
  "sideEffects": false,
  "main": "dist/index.js",
  "types": "dist/index.d.ts",
  "scripts": {
    "build": "npm run build:genver && concurrently npm:build:compile npm:lint",
    "build:compile": "npm run tsc",
    "build:full": "npm run build",
    "build:full:compile": "npm run build:compile",
    "build:genver": "gen-version",
    "clean": "rimraf dist lib *.tsbuildinfo *.build.log",
    "eslint": "eslint --format stylish src",
    "eslint:fix": "eslint --format stylish src --fix --fix-type problem,suggestion,layout",
    "lint": "npm run eslint",
    "lint:fix": "npm run eslint:fix",
    "test": "mocha --recursive dist/test --unhandled-rejections=strict",
    "test:coverage": "nyc npm test -- --reporter xunit --reporter-option output=nyc/junit-report.xml",
    "tsc": "tsc",
    "tsfmt": "tsfmt --verify",
    "tsfmt:fix": "tsfmt --replace"
  },
  "nyc": {
    "all": true,
    "cache-dir": "nyc/.cache",
    "exclude": [
      "src/test/**/*.ts",
      "dist/test/**/*.js"
    ],
    "exclude-after-remap": false,
    "include": [
      "src/**/*.ts",
      "dist/**/*.js"
    ],
    "report-dir": "nyc/report",
    "reporter": [
      "cobertura",
      "html",
      "text"
    ],
    "temp-directory": "nyc/.nyc_output"
  },
  "dependencies": {
    "@fluidframework/protocol-definitions": "^0.1028.1000",
<<<<<<< HEAD
    "@fluidframework/server-services-client": "^0.1036.4000",
    "@fluidframework/server-services-core": "^0.1036.4000",
    "@fluidframework/server-services-telemetry": "^0.1036.4000",
=======
    "@fluidframework/server-services-client": "^0.1037.1000",
    "@fluidframework/server-services-core": "^0.1037.1000",
    "@fluidframework/server-services-telemetry": "^0.1037.1000",
>>>>>>> 3c923a5a
    "debug": "^4.1.1",
    "express": "^4.16.3",
    "ioredis": "^4.24.2",
    "json-stringify-safe": "^5.0.1",
    "jsonwebtoken": "^8.4.0",
    "nconf": "^0.12.0",
    "serialize-error": "^8.1.0",
    "sillyname": "^0.1.0",
    "uuid": "^8.3.1",
    "winston": "^3.6.0"
  },
  "devDependencies": {
    "@fluidframework/build-common": "^0.23.0",
    "@fluidframework/eslint-config-fluid": "^0.28.2000-0",
<<<<<<< HEAD
    "@fluidframework/server-test-utils": "^0.1036.4000",
=======
    "@fluidframework/server-test-utils": "^0.1037.1000",
>>>>>>> 3c923a5a
    "@rushstack/eslint-config": "^2.5.1",
    "@types/debug": "^4.1.5",
    "@types/ioredis": "^4.22.0",
    "@types/json-stringify-safe": "^5.0.0",
    "@types/jsonwebtoken": "^8.3.0",
    "@types/mocha": "^9.1.1",
    "@types/nconf": "^0.10.2",
    "@types/node": "^14.18.0",
    "@types/supertest": "^2.0.5",
    "@typescript-eslint/eslint-plugin": "~5.9.0",
    "@typescript-eslint/parser": "~5.9.0",
    "concurrently": "^6.2.0",
    "eslint": "~8.6.0",
    "eslint-plugin-editorconfig": "~3.2.0",
    "eslint-plugin-eslint-comments": "~3.2.0",
    "eslint-plugin-import": "~2.25.4",
    "eslint-plugin-jest": "~26.1.3",
    "eslint-plugin-mocha": "~10.0.3",
    "eslint-plugin-promise": "~6.0.0",
    "eslint-plugin-react": "~7.28.0",
    "eslint-plugin-tsdoc": "~0.2.14",
    "eslint-plugin-unicorn": "~40.0.0",
    "mocha": "^10.0.0",
    "nyc": "^15.0.0",
    "rimraf": "^2.6.2",
    "supertest": "^3.1.0",
    "typescript": "~4.5.5",
    "typescript-formatter": "7.1.0"
  }
}<|MERGE_RESOLUTION|>--- conflicted
+++ resolved
@@ -1,10 +1,6 @@
 {
   "name": "@fluidframework/server-services-utils",
-<<<<<<< HEAD
-  "version": "0.1036.4000",
-=======
   "version": "0.1037.1000",
->>>>>>> 3c923a5a
   "description": "Fluid server services shared utilities",
   "homepage": "https://fluidframework.com",
   "repository": {
@@ -56,15 +52,9 @@
   },
   "dependencies": {
     "@fluidframework/protocol-definitions": "^0.1028.1000",
-<<<<<<< HEAD
-    "@fluidframework/server-services-client": "^0.1036.4000",
-    "@fluidframework/server-services-core": "^0.1036.4000",
-    "@fluidframework/server-services-telemetry": "^0.1036.4000",
-=======
     "@fluidframework/server-services-client": "^0.1037.1000",
     "@fluidframework/server-services-core": "^0.1037.1000",
     "@fluidframework/server-services-telemetry": "^0.1037.1000",
->>>>>>> 3c923a5a
     "debug": "^4.1.1",
     "express": "^4.16.3",
     "ioredis": "^4.24.2",
@@ -79,11 +69,7 @@
   "devDependencies": {
     "@fluidframework/build-common": "^0.23.0",
     "@fluidframework/eslint-config-fluid": "^0.28.2000-0",
-<<<<<<< HEAD
-    "@fluidframework/server-test-utils": "^0.1036.4000",
-=======
     "@fluidframework/server-test-utils": "^0.1037.1000",
->>>>>>> 3c923a5a
     "@rushstack/eslint-config": "^2.5.1",
     "@types/debug": "^4.1.5",
     "@types/ioredis": "^4.22.0",
