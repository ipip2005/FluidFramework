{
  "name": "@fluidframework/gitrest",
  "version": "0.1.0",
  "description": "Entry point of the GitRest core services",
  "homepage": "https://fluidframework.com",
  "repository": {
    "type": "git",
    "url": "https://github.com/microsoft/FluidFramework.git",
    "directory": "server/gitrest/packages/gitrest"
  },
  "license": "MIT",
  "author": "Microsoft and contributors",
  "main": "dist/www.js",
  "scripts": {
    "build": "npm run build:genver && concurrently npm:build:compile npm:lint",
    "build:compile": "npm run tsc",
    "build:genver": "gen-version",
    "clean": "rimraf dist *.tsbuildinfo *.build.log",
    "eslint": "eslint --format stylish src",
    "eslint:fix": "eslint --format stylish src --fix --fix-type problem,suggestion,layout",
    "lint": "npm run eslint",
    "lint:fix": "npm run eslint:fix",
    "start": "node dist/www.js",
    "tsc": "tsc"
  },
  "dependencies": {
    "@fluidframework/common-utils": "^0.32.1",
<<<<<<< HEAD
    "@fluidframework/gitresources": "^0.1036.3000-0",
=======
    "@fluidframework/gitresources": "^0.1036.2000-0",
>>>>>>> 3c923a5a
    "@fluidframework/gitrest-base": "^0.1.0",
    "@fluidframework/protocol-base": "^0.1036.3000-66438",
    "@fluidframework/protocol-definitions": "^0.1027.1000",
    "@fluidframework/server-services-client": "^0.1036.3000-0",
<<<<<<< HEAD
    "@fluidframework/server-services-core": "^0.1036.3000-0",
    "@fluidframework/server-services-shared": "^0.1036.3000-0",
    "@fluidframework/server-services-utils": "^0.1036.3000-0",
=======
    "@fluidframework/server-services-core": "^0.1036.2000-0",
    "@fluidframework/server-services-shared": "^0.1036.2000-0",
    "@fluidframework/server-services-utils": "^0.1036.2000-0",
>>>>>>> 3c923a5a
    "axios": "^0.26.0",
    "body-parser": "^1.17.2",
    "compression": "^1.7.3",
    "cors": "^2.8.5",
    "debug": "^4.1.1",
    "express": "^4.16.4",
    "isomorphic-git": "^1.14.0",
    "json-stringify-safe": "^5.0.1",
    "morgan": "^1.9.1",
    "nconf": "^0.11.4",
    "nodegit": "^0.27.0",
    "split": "^1.0.0",
    "uuid": "^3.3.2",
    "winston": "^3.6.0"
  },
  "devDependencies": {
    "@fluidframework/build-common": "^0.23.0",
    "@fluidframework/eslint-config-fluid": "^0.28.1000-61189",
    "@rushstack/eslint-config": "^2.5.1",
    "@types/async": "^3.2.9",
    "@types/cors": "^2.8.4",
    "@types/debug": "^4.1.5",
    "@types/lorem-ipsum": "^1.0.2",
    "@types/mocha": "^9.1.1",
    "@types/morgan": "^1.7.32",
    "@types/nconf": "^0.10.0",
    "@types/node": "^14.18.12",
    "@types/nodegit": "^0.27.3",
    "@types/rimraf": "^2.0.2",
    "@types/supertest": "^2.0.7",
    "@types/uuid": "^3.4.4",
    "@types/winston": "^2.4.4",
    "@typescript-eslint/eslint-plugin": "~5.9.0",
    "@typescript-eslint/parser": "~5.9.0",
    "async": "^3.2.2",
    "concurrently": "^6.2.0",
    "eslint": "~8.6.0",
    "eslint-plugin-editorconfig": "~3.2.0",
    "eslint-plugin-eslint-comments": "~3.2.0",
    "eslint-plugin-import": "~2.25.4",
    "eslint-plugin-react": "~7.28.0",
    "eslint-plugin-unicorn": "~40.0.0",
    "lorem-ipsum": "^1.0.6",
    "mocha": "^10.0.0",
    "nyc": "^15.0.0",
    "rimraf": "^2.6.3",
    "sillyname": "^0.1.0",
    "supertest": "^3.4.2",
    "typescript": "~4.5.5"
  }
}<|MERGE_RESOLUTION|>--- conflicted
+++ resolved
@@ -25,24 +25,14 @@
   },
   "dependencies": {
     "@fluidframework/common-utils": "^0.32.1",
-<<<<<<< HEAD
-    "@fluidframework/gitresources": "^0.1036.3000-0",
-=======
     "@fluidframework/gitresources": "^0.1036.2000-0",
->>>>>>> 3c923a5a
     "@fluidframework/gitrest-base": "^0.1.0",
     "@fluidframework/protocol-base": "^0.1036.3000-66438",
     "@fluidframework/protocol-definitions": "^0.1027.1000",
     "@fluidframework/server-services-client": "^0.1036.3000-0",
-<<<<<<< HEAD
-    "@fluidframework/server-services-core": "^0.1036.3000-0",
-    "@fluidframework/server-services-shared": "^0.1036.3000-0",
-    "@fluidframework/server-services-utils": "^0.1036.3000-0",
-=======
     "@fluidframework/server-services-core": "^0.1036.2000-0",
     "@fluidframework/server-services-shared": "^0.1036.2000-0",
     "@fluidframework/server-services-utils": "^0.1036.2000-0",
->>>>>>> 3c923a5a
     "axios": "^0.26.0",
     "body-parser": "^1.17.2",
     "compression": "^1.7.3",
