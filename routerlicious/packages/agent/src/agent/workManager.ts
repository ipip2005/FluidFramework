import * as MergeTree from "@prague/merge-tree";
import { ICodeLoader, IPlatformFactory, ITokenProvider } from "@prague/runtime-definitions";
import { EventEmitter } from "events";
import { AgentLoader, IAgent } from "./agentLoader";
import { ChaincodeWork } from "./chaincodeWork";
import { IDocumentServiceFactory, IDocumentTaskInfo, IWork, IWorkManager } from "./definitions";
import { loadDictionary } from "./dictionaryLoader";
import { IntelWork } from "./intelWork";
import { SnapshotWork } from "./snapshotWork";
import { SpellcheckerWork } from "./spellcheckerWork";
import { TranslationWork } from "./translationWork";

// Responsible for managing the lifetime of an work.
export class WorkManager extends EventEmitter implements IWorkManager {

    private dict: MergeTree.TST<number>;
    private agentLoader: AgentLoader;
    private documentMap = new Map<string, IWork>();
    private events = new EventEmitter();
    private agentsLoaded: boolean = false;

    constructor(private serviceFactory: IDocumentServiceFactory,
                private config: any,
                private serverUrl: string,
                private agentModuleLoader: (id: string) => Promise<any>,
                private codeLoader: ICodeLoader,
                private platformFactory: IPlatformFactory) {
        super();
        this.loadUploadedAgents().catch((err) => {
            this.emit("error", err);
        });
    }

    public async startDocumentWork(
        tenantId: string,
        documentId: string,
        workType: string,
        tokenProvider: ITokenProvider) {
        const services = await this.serviceFactory.getService(tenantId);

        switch (workType) {
            case "snapshot":
                const snapshotWork = new SnapshotWork(documentId, tenantId,  tokenProvider, this.config, services);
                await this.startTask(tenantId, documentId, workType, snapshotWork);
                break;
            case "intel":
                const intelWork = new IntelWork(documentId, tenantId,  tokenProvider, this.config, services);
                await this.startTask(tenantId, documentId, workType, intelWork);
                break;
            case "spell":
                await this.loadSpellings().catch((err) => {
                    this.events.emit(err);
                });
                if (this.dict) {
                    const spellcheckWork = new SpellcheckerWork(
                        documentId,
                        tenantId,
                        tokenProvider,
                        this.config,
                        this.dict,
                        services);
                    await this.startTask(tenantId, documentId, workType, spellcheckWork);
                }
                break;
            case "translation":
                const translationWork = new TranslationWork(
                    documentId,
                    tenantId,
                    tokenProvider,
                    this.config,
                    services);
                await this.startTask(tenantId, documentId, workType, translationWork);
                break;
            case "chain-snapshot":
                await this.startTask(
                    tenantId,
                    documentId,
                    workType,
                    new SnapshotWork(documentId, tenantId, user, tokenProvider, this.config, services));
                break;
            case "chain-intel":
                await this.startTask(
                    tenantId,
<<<<<<< HEAD
                    documentId,
                    workType,
                    new IntelWork(documentId, tenantId, user, tokenProvider, this.config, services));
=======
                    tokenProvider,
                    services,
                    this.codeLoader,
                    this.platformFactory);
                await this.startTask(tenantId, documentId, workType, chaincodeWork);
>>>>>>> 1704a23e
                break;
            case "chain-spell":
                await this.loadSpellings().catch((err) => {
                    this.events.emit(err);
                });
                if (this.dict) {
                    await this.startTask(
                        tenantId,
                        documentId,
                        workType,
                        new SpellcheckerWork(
                            documentId,
                            tenantId,
                            user,
                            tokenProvider,
                            this.config,
                            this.dict,
                            services));
                }
                break;
            case "chain-translation":
                await this.startTask(
                    tenantId,
                    documentId,
                    workType,
                    new TranslationWork(
                        documentId,
                        tenantId,
                        user,
                        tokenProvider,
                        this.config,
                        services));
                break;
            case "chaincode":
                await this.startTask(
                    tenantId,
                    documentId,
                    workType,
                    new ChaincodeWork(
                        documentId,
                        tenantId,
                        user,
                        tokenProvider,
                        services,
                        this.codeLoader,
                        this.platformFactory));
            default:
                throw new Error(`Unknown work type: ${workType}`);
        }

    }

    public async stopDocumentWork(tenantId: string, documentId: string, workType: string) {
        const fullId = this.getFullId(tenantId, documentId, workType);
        if (this.documentMap.has(fullId)) {
            const task = this.documentMap.get(fullId);
            await this.stopTask(task);
            this.documentMap.delete(fullId);
        }
    }

    public async loadAgent(agentName: string): Promise<void> {
        const agent = await this.agentLoader.loadNewAgent(agentName);
        this.registerAgentToExistingDocuments(agent);
    }

    public unloadAgent(agentName: string) {
        this.agentLoader.unloadAgent(agentName);
    }

    public on(event: string, listener: (...args: any[]) => void): this {
        this.events.on(event, listener);
        return this;
    }

    private getFullId(tenantId: string, documentId: string, workType: string): string {
        return `${tenantId}/${documentId}/${workType}`;
    }

    private async startTask(tenantId: string, documentId: string, workType: string, worker: IWork) {
        const fullId = this.getFullId(tenantId, documentId, workType);

        if (!this.documentMap.has(fullId) && worker) {
            this.documentMap.set(fullId, worker);
            await this.applyWork(fullId, workType, worker);
        }
    }

    private async applyWork(fullId: string, workType: string, worker: IWork) {
        await worker.start(workType);
        console.log(`Started work ${workType} for document ${fullId}`);
        // Register existing intel agents to this document
        if (workType === "intel") {
            this.registerAgentsToNewDocument(fullId);
        }
        // Listen for errors and future stop events.
        worker.on("error", (error) => {
            this.events.emit("error", error);
        });
        worker.on("stop", (ev: IDocumentTaskInfo) => {
            this.events.emit("stop", ev);
        });
    }

    private async stopTask(task: IWork) {
        if (task) {
            task.removeListeners();
            await task.stop();
        }
    }

    // Register a new agent to all active documents.
    private registerAgentToExistingDocuments(agent: IAgent) {
        for (const doc of this.documentMap) {
            const taskName = doc[0].split("/")[2];
            if (taskName === "intel") {
                const intelWork = doc[1] as IntelWork;
                intelWork.registerNewService(agent.code);
                console.log(`Registered newly loaded ${agent.name} to document ${doc[0]}`);
            }
        }
    }

    // Register all agents to a new document.
    private registerAgentsToNewDocument(fullId: string) {
        const intelWork = this.documentMap.get(fullId) as IntelWork;
        const agents = this.agentLoader.getAgents();
        // tslint:disable-next-line
        for (const name in agents) {
            console.log(`Registering ${name} to document ${fullId}`);
            intelWork.registerNewService(agents[name].code);
        }
    }

    private async loadSpellings() {
        if (!this.dict) {
            this.dict = new MergeTree.TST<number>();
            this.dict = await loadDictionary(this.serverUrl);
        }
    }

    private async loadUploadedAgents() {
        if (!this.agentsLoaded) {
            this.agentLoader = new AgentLoader(this.agentModuleLoader, this.config.alfredUrl);
            await this.agentLoader.loadUploadedAgents();
            this.agentsLoaded = true;
        }

    }
}<|MERGE_RESOLUTION|>--- conflicted
+++ resolved
@@ -76,22 +76,14 @@
                     tenantId,
                     documentId,
                     workType,
-                    new SnapshotWork(documentId, tenantId, user, tokenProvider, this.config, services));
+                    new SnapshotWork(documentId, tenantId, tokenProvider, this.config, services));
                 break;
             case "chain-intel":
                 await this.startTask(
                     tenantId,
-<<<<<<< HEAD
-                    documentId,
-                    workType,
-                    new IntelWork(documentId, tenantId, user, tokenProvider, this.config, services));
-=======
-                    tokenProvider,
-                    services,
-                    this.codeLoader,
-                    this.platformFactory);
-                await this.startTask(tenantId, documentId, workType, chaincodeWork);
->>>>>>> 1704a23e
+                    documentId,
+                    workType,
+                    new IntelWork(documentId, tenantId, tokenProvider, this.config, services));
                 break;
             case "chain-spell":
                 await this.loadSpellings().catch((err) => {
@@ -105,7 +97,6 @@
                         new SpellcheckerWork(
                             documentId,
                             tenantId,
-                            user,
                             tokenProvider,
                             this.config,
                             this.dict,
@@ -120,7 +111,6 @@
                     new TranslationWork(
                         documentId,
                         tenantId,
-                        user,
                         tokenProvider,
                         this.config,
                         services));
@@ -133,7 +123,6 @@
                     new ChaincodeWork(
                         documentId,
                         tenantId,
-                        user,
                         tokenProvider,
                         services,
                         this.codeLoader,
