{
  "name": "@fluidframework/driver-definitions",
  "version": "0.46.1000",
  "description": "Fluid driver definitions",
  "homepage": "https://fluidframework.com",
  "repository": {
    "type": "git",
    "url": "https://github.com/microsoft/FluidFramework.git",
    "directory": "common/lib/driver-definitions"
  },
  "license": "MIT",
  "author": "Microsoft and contributors",
  "sideEffects": false,
  "main": "dist/index.js",
  "module": "lib/index.js",
  "types": "dist/index.d.ts",
  "scripts": {
    "build": "npm run build:gen && concurrently npm:build:compile npm:lint && npm run build:docs",
    "build:compile": "concurrently npm:tsc npm:build:esnext",
    "build:docs": "api-extractor run --local --typescript-compiler-folder ./node_modules/typescript && copyfiles -u 1 ./_api-extractor-temp/doc-models/* ../../../_api-extractor-temp/",
    "build:esnext": "tsc --project ./tsconfig.esnext.json",
    "build:full": "npm run build",
    "build:full:compile": "npm run build:compile",
    "build:gen": "npm run typetests:gen",
    "ci:build": "npm run build:gen && npm run build:compile",
    "ci:build:docs": "api-extractor run --typescript-compiler-folder ./node_modules/typescript && copyfiles -u 1 ./_api-extractor-temp/doc-models/* ../../../_api-extractor-temp/",
    "ci:test": "echo No test for this package",
    "ci:test:coverage": "echo No test for this package",
    "clean": "rimraf dist lib *.tsbuildinfo *.build.log",
    "eslint": "eslint --format stylish src",
    "eslint:fix": "eslint --format stylish src --fix --fix-type problem,suggestion,layout",
    "lint": "npm run eslint",
    "lint:fix": "npm run eslint:fix",
    "tsc": "tsc",
    "tsc:watch": "tsc --watch",
    "tsfmt": "tsfmt --verify",
    "tsfmt:fix": "tsfmt --replace",
    "typetests:gen": "fluid-type-validator -d .",
    "typetests:prepare": "fluid-type-validator -d . -p"
  },
  "dependencies": {
    "@fluidframework/common-definitions": "^0.20.1",
    "@fluidframework/core-interfaces": "^0.43.1000-0",
    "@fluidframework/protocol-definitions": "^0.1028.1000-0"
  },
  "devDependencies": {
    "@fluidframework/build-common": "^0.23.0",
    "@fluidframework/build-tools": "^0.2.60108",
    "@fluidframework/driver-definitions-previous": "npm:@fluidframework/driver-definitions@0.45.1000",
    "@fluidframework/eslint-config-fluid": "^0.27.2000-59622",
    "@microsoft/api-extractor": "^7.16.1",
    "@rushstack/eslint-config": "^2.5.1",
    "@typescript-eslint/eslint-plugin": "~5.9.0",
    "@typescript-eslint/parser": "~5.9.0",
    "concurrently": "^6.2.0",
    "copyfiles": "^2.1.0",
    "eslint": "~8.6.0",
    "eslint-plugin-editorconfig": "~3.2.0",
    "eslint-plugin-eslint-comments": "~3.2.0",
    "eslint-plugin-import": "~2.25.4",
    "eslint-plugin-no-null": "~1.0.2",
    "eslint-plugin-react": "~7.28.0",
    "eslint-plugin-unicorn": "~40.0.0",
    "rimraf": "^2.6.2",
    "typescript": "~4.1.3",
    "typescript-formatter": "7.1.0"
  },
  "typeValidation": {
<<<<<<< HEAD
    "version": "0.46.1000",
    "broken": {
      "0.39.8": {
        "TypeAliasDeclaration_DriverError": {
          "backCompat": false
        },
        "EnumDeclaration_DriverErrorType": {
          "backCompat": false
        },
        "InterfaceDeclaration_IAuthorizationError": {
          "backCompat": false
        },
        "InterfaceDeclaration_IDocumentDeltaConnection": {
          "forwardCompat": false,
          "backCompat": false
        },
        "InterfaceDeclaration_IDocumentService": {
          "forwardCompat": false,
          "backCompat": false
        },
        "InterfaceDeclaration_IDocumentServiceFactory": {
          "forwardCompat": false,
          "backCompat": false
        },
        "InterfaceDeclaration_IDriverBasicError": {
          "backCompat": false
        },
        "InterfaceDeclaration_IDriverErrorBase": {
          "backCompat": false
        },
        "InterfaceDeclaration_IGenericNetworkError": {
          "backCompat": false
        },
        "InterfaceDeclaration_IThrottlingWarning": {
          "backCompat": false
        },
        "get_current_InterfaceDeclaration_IDocumentDeltaConnection": {
          "backCompat": false
        },
        "InterfaceDeclaration_DriverPreCheckInfo": {
          "backCompat": false
        },
        "InterfaceDeclaration_IDocumentStorageService": {
          "backCompat": false
        },
        "InterfaceDeclaration_IUrlResolver": {
          "backCompat": false,
          "forwardCompat": false
        }
      },
      "0.40.0": {
        "InterfaceDeclaration_IDocumentDeltaConnection": {
          "backCompat": false
        },
        "InterfaceDeclaration_IDocumentService": {
          "backCompat": false
        },
        "InterfaceDeclaration_IDocumentServiceFactory": {
          "backCompat": false
        },
        "get_current_InterfaceDeclaration_IDocumentDeltaConnection": {
          "backCompat": false
        },
        "InterfaceDeclaration_DriverPreCheckInfo": {
          "backCompat": false
        },
        "InterfaceDeclaration_IDocumentStorageService": {
          "backCompat": false
        },
        "InterfaceDeclaration_IUrlResolver": {
          "backCompat": false,
          "forwardCompat": false
        }
      },
      "0.41.0": {
        "InterfaceDeclaration_IDocumentDeltaConnection": {
          "backCompat": false
        },
        "InterfaceDeclaration_IDocumentService": {
          "backCompat": false
        },
        "InterfaceDeclaration_IDocumentServiceFactory": {
          "backCompat": false
        },
        "get_current_InterfaceDeclaration_IDocumentDeltaConnection": {
          "backCompat": false
        },
        "InterfaceDeclaration_DriverPreCheckInfo": {
          "backCompat": false
        },
        "InterfaceDeclaration_IDocumentStorageService": {
          "backCompat": false
        },
        "InterfaceDeclaration_IUrlResolver": {
          "backCompat": false,
          "forwardCompat": false
        }
      },
      "0.42.0": {
        "InterfaceDeclaration_IDocumentDeltaConnection": {
          "backCompat": false
        },
        "InterfaceDeclaration_IDocumentService": {
          "backCompat": false
        },
        "InterfaceDeclaration_IDocumentServiceFactory": {
          "backCompat": false
        },
        "InterfaceDeclaration_DriverPreCheckInfo": {
          "backCompat": false
        },
        "InterfaceDeclaration_IDocumentStorageService": {
          "backCompat": false
        },
        "InterfaceDeclaration_IUrlResolver": {
          "backCompat": false,
          "forwardCompat": false
        }
      },
      "0.43.0": {
        "InterfaceDeclaration_DriverPreCheckInfo": {
          "backCompat": false
        },
        "InterfaceDeclaration_IDocumentService": {
          "backCompat": false
        },
        "InterfaceDeclaration_IDocumentServiceFactory": {
          "backCompat": false
        },
        "InterfaceDeclaration_IDocumentStorageService": {
          "backCompat": false
        },
        "InterfaceDeclaration_IUrlResolver": {
          "backCompat": false,
          "forwardCompat": false
        }
      },
      "0.44.0": {
        "InterfaceDeclaration_IDocumentService": {
          "backCompat": false
        },
        "InterfaceDeclaration_IDocumentServiceFactory": {
          "backCompat": false
        },
        "InterfaceDeclaration_IDocumentStorageService": {
          "backCompat": false
        },
        "InterfaceDeclaration_IUrlResolver": {
          "backCompat": false,
          "forwardCompat": false
        }
      },
      "0.45.1000": {
        "InterfaceDeclaration_IDocumentService": {
          "backCompat": false
        },
        "InterfaceDeclaration_IDocumentServiceFactory": {
          "backCompat": false
        },
        "InterfaceDeclaration_IDocumentStorageService": {
          "backCompat": false
        }
      }
    }
=======
    "version": "0.45.2000",
    "broken": {}
>>>>>>> ce39d612
  }
}<|MERGE_RESOLUTION|>--- conflicted
+++ resolved
@@ -66,159 +66,8 @@
     "typescript-formatter": "7.1.0"
   },
   "typeValidation": {
-<<<<<<< HEAD
     "version": "0.46.1000",
     "broken": {
-      "0.39.8": {
-        "TypeAliasDeclaration_DriverError": {
-          "backCompat": false
-        },
-        "EnumDeclaration_DriverErrorType": {
-          "backCompat": false
-        },
-        "InterfaceDeclaration_IAuthorizationError": {
-          "backCompat": false
-        },
-        "InterfaceDeclaration_IDocumentDeltaConnection": {
-          "forwardCompat": false,
-          "backCompat": false
-        },
-        "InterfaceDeclaration_IDocumentService": {
-          "forwardCompat": false,
-          "backCompat": false
-        },
-        "InterfaceDeclaration_IDocumentServiceFactory": {
-          "forwardCompat": false,
-          "backCompat": false
-        },
-        "InterfaceDeclaration_IDriverBasicError": {
-          "backCompat": false
-        },
-        "InterfaceDeclaration_IDriverErrorBase": {
-          "backCompat": false
-        },
-        "InterfaceDeclaration_IGenericNetworkError": {
-          "backCompat": false
-        },
-        "InterfaceDeclaration_IThrottlingWarning": {
-          "backCompat": false
-        },
-        "get_current_InterfaceDeclaration_IDocumentDeltaConnection": {
-          "backCompat": false
-        },
-        "InterfaceDeclaration_DriverPreCheckInfo": {
-          "backCompat": false
-        },
-        "InterfaceDeclaration_IDocumentStorageService": {
-          "backCompat": false
-        },
-        "InterfaceDeclaration_IUrlResolver": {
-          "backCompat": false,
-          "forwardCompat": false
-        }
-      },
-      "0.40.0": {
-        "InterfaceDeclaration_IDocumentDeltaConnection": {
-          "backCompat": false
-        },
-        "InterfaceDeclaration_IDocumentService": {
-          "backCompat": false
-        },
-        "InterfaceDeclaration_IDocumentServiceFactory": {
-          "backCompat": false
-        },
-        "get_current_InterfaceDeclaration_IDocumentDeltaConnection": {
-          "backCompat": false
-        },
-        "InterfaceDeclaration_DriverPreCheckInfo": {
-          "backCompat": false
-        },
-        "InterfaceDeclaration_IDocumentStorageService": {
-          "backCompat": false
-        },
-        "InterfaceDeclaration_IUrlResolver": {
-          "backCompat": false,
-          "forwardCompat": false
-        }
-      },
-      "0.41.0": {
-        "InterfaceDeclaration_IDocumentDeltaConnection": {
-          "backCompat": false
-        },
-        "InterfaceDeclaration_IDocumentService": {
-          "backCompat": false
-        },
-        "InterfaceDeclaration_IDocumentServiceFactory": {
-          "backCompat": false
-        },
-        "get_current_InterfaceDeclaration_IDocumentDeltaConnection": {
-          "backCompat": false
-        },
-        "InterfaceDeclaration_DriverPreCheckInfo": {
-          "backCompat": false
-        },
-        "InterfaceDeclaration_IDocumentStorageService": {
-          "backCompat": false
-        },
-        "InterfaceDeclaration_IUrlResolver": {
-          "backCompat": false,
-          "forwardCompat": false
-        }
-      },
-      "0.42.0": {
-        "InterfaceDeclaration_IDocumentDeltaConnection": {
-          "backCompat": false
-        },
-        "InterfaceDeclaration_IDocumentService": {
-          "backCompat": false
-        },
-        "InterfaceDeclaration_IDocumentServiceFactory": {
-          "backCompat": false
-        },
-        "InterfaceDeclaration_DriverPreCheckInfo": {
-          "backCompat": false
-        },
-        "InterfaceDeclaration_IDocumentStorageService": {
-          "backCompat": false
-        },
-        "InterfaceDeclaration_IUrlResolver": {
-          "backCompat": false,
-          "forwardCompat": false
-        }
-      },
-      "0.43.0": {
-        "InterfaceDeclaration_DriverPreCheckInfo": {
-          "backCompat": false
-        },
-        "InterfaceDeclaration_IDocumentService": {
-          "backCompat": false
-        },
-        "InterfaceDeclaration_IDocumentServiceFactory": {
-          "backCompat": false
-        },
-        "InterfaceDeclaration_IDocumentStorageService": {
-          "backCompat": false
-        },
-        "InterfaceDeclaration_IUrlResolver": {
-          "backCompat": false,
-          "forwardCompat": false
-        }
-      },
-      "0.44.0": {
-        "InterfaceDeclaration_IDocumentService": {
-          "backCompat": false
-        },
-        "InterfaceDeclaration_IDocumentServiceFactory": {
-          "backCompat": false
-        },
-        "InterfaceDeclaration_IDocumentStorageService": {
-          "backCompat": false
-        },
-        "InterfaceDeclaration_IUrlResolver": {
-          "backCompat": false,
-          "forwardCompat": false
-        }
-      },
       "0.45.1000": {
         "InterfaceDeclaration_IDocumentService": {
           "backCompat": false
@@ -231,9 +80,5 @@
         }
       }
     }
-=======
-    "version": "0.45.2000",
-    "broken": {}
->>>>>>> ce39d612
   }
 }