{
  "name": "@fluid-experimental/last-edited",
<<<<<<< HEAD
  "version": "1.3.0",
=======
  "version": "2.0.0",
>>>>>>> 27be1e84
  "description": "Tracks the last edited information in the Container.",
  "homepage": "https://fluidframework.com",
  "repository": {
    "type": "git",
    "url": "https://github.com/microsoft/FluidFramework.git",
    "directory": "experimental/framework/last-edited"
  },
  "license": "MIT",
  "author": "Microsoft and contributors",
  "sideEffects": false,
  "main": "dist/index.js",
  "module": "lib/index.js",
  "types": "dist/index.d.ts",
  "scripts": {
    "build": "npm run build:genver && concurrently npm:build:compile npm:lint && npm run build:docs",
    "build:compile": "concurrently npm:tsc npm:build:esnext",
    "build:compile:min": "npm run build:compile",
    "build:docs": "api-extractor run --local --typescript-compiler-folder ../../../node_modules/typescript && copyfiles -u 1 ./_api-extractor-temp/doc-models/* ../../../_api-extractor-temp/",
    "build:esnext": "tsc --project ./tsconfig.esnext.json",
    "build:full": "npm run build",
    "build:full:compile": "npm run build:compile",
    "build:genver": "gen-version",
    "ci:build:docs": "api-extractor run --typescript-compiler-folder ../../../node_modules/typescript && copyfiles -u 1 ./_api-extractor-temp/* ../../../_api-extractor-temp/",
    "clean": "rimraf dist lib *.tsbuildinfo *.build.log",
    "eslint": "eslint --format stylish src",
    "eslint:fix": "eslint --format stylish src --fix --fix-type problem,suggestion,layout",
    "lint": "npm run eslint",
    "lint:fix": "npm run eslint:fix",
    "tsc": "tsc",
    "tsfmt": "tsfmt --verify",
    "tsfmt:fix": "tsfmt --replace"
  },
  "nyc": {
    "all": true,
    "cache-dir": "nyc/.cache",
    "exclude": [
      "src/test/**/*.ts",
      "dist/test/**/*.js"
    ],
    "exclude-after-remap": false,
    "include": [
      "src/**/*.ts",
      "dist/**/*.js"
    ],
    "report-dir": "nyc/report",
    "reporter": [
      "cobertura",
      "html",
      "text"
    ],
    "temp-directory": "nyc/.nyc_output"
  },
  "dependencies": {
<<<<<<< HEAD
    "@fluidframework/aqueduct": "^1.3.0",
    "@fluidframework/common-definitions": "^0.20.1",
    "@fluidframework/container-runtime": "^1.3.0",
    "@fluidframework/container-runtime-definitions": "^1.3.0",
    "@fluidframework/core-interfaces": "^1.3.0",
    "@fluidframework/protocol-definitions": "^0.1028.2000",
    "@fluidframework/runtime-utils": "^1.3.0",
    "@fluidframework/shared-summary-block": "^1.3.0"
=======
    "@fluidframework/aqueduct": "^2.0.0",
    "@fluidframework/common-definitions": "^0.20.1",
    "@fluidframework/container-runtime": "^2.0.0",
    "@fluidframework/container-runtime-definitions": "^2.0.0",
    "@fluidframework/core-interfaces": "^2.0.0",
    "@fluidframework/protocol-definitions": "^0.1029.1000-0",
    "@fluidframework/runtime-utils": "^2.0.0",
    "@fluidframework/shared-summary-block": "^2.0.0"
>>>>>>> 27be1e84
  },
  "devDependencies": {
    "@fluidframework/build-common": "^0.24.0",
    "@fluidframework/eslint-config-fluid": "^0.28.2000",
<<<<<<< HEAD
    "@fluidframework/mocha-test-setup": "^1.3.0",
=======
    "@fluidframework/mocha-test-setup": "^2.0.0",
>>>>>>> 27be1e84
    "@microsoft/api-extractor": "^7.22.2",
    "@rushstack/eslint-config": "^2.5.1",
    "@types/mocha": "^9.1.1",
    "@types/node": "^14.18.0",
    "concurrently": "^6.2.0",
    "copyfiles": "^2.1.0",
    "eslint": "~8.6.0",
    "mocha": "^10.0.0",
    "nyc": "^15.0.0",
    "rimraf": "^2.6.2",
    "typescript": "~4.5.5",
    "typescript-formatter": "7.1.0"
  }
}<|MERGE_RESOLUTION|>--- conflicted
+++ resolved
@@ -1,10 +1,6 @@
 {
   "name": "@fluid-experimental/last-edited",
-<<<<<<< HEAD
-  "version": "1.3.0",
-=======
   "version": "2.0.0",
->>>>>>> 27be1e84
   "description": "Tracks the last edited information in the Container.",
   "homepage": "https://fluidframework.com",
   "repository": {
@@ -58,16 +54,6 @@
     "temp-directory": "nyc/.nyc_output"
   },
   "dependencies": {
-<<<<<<< HEAD
-    "@fluidframework/aqueduct": "^1.3.0",
-    "@fluidframework/common-definitions": "^0.20.1",
-    "@fluidframework/container-runtime": "^1.3.0",
-    "@fluidframework/container-runtime-definitions": "^1.3.0",
-    "@fluidframework/core-interfaces": "^1.3.0",
-    "@fluidframework/protocol-definitions": "^0.1028.2000",
-    "@fluidframework/runtime-utils": "^1.3.0",
-    "@fluidframework/shared-summary-block": "^1.3.0"
-=======
     "@fluidframework/aqueduct": "^2.0.0",
     "@fluidframework/common-definitions": "^0.20.1",
     "@fluidframework/container-runtime": "^2.0.0",
@@ -76,16 +62,11 @@
     "@fluidframework/protocol-definitions": "^0.1029.1000-0",
     "@fluidframework/runtime-utils": "^2.0.0",
     "@fluidframework/shared-summary-block": "^2.0.0"
->>>>>>> 27be1e84
   },
   "devDependencies": {
     "@fluidframework/build-common": "^0.24.0",
     "@fluidframework/eslint-config-fluid": "^0.28.2000",
-<<<<<<< HEAD
-    "@fluidframework/mocha-test-setup": "^1.3.0",
-=======
     "@fluidframework/mocha-test-setup": "^2.0.0",
->>>>>>> 27be1e84
     "@microsoft/api-extractor": "^7.22.2",
     "@rushstack/eslint-config": "^2.5.1",
     "@types/mocha": "^9.1.1",
