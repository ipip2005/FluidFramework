{
  "name": "@fluid-experimental/xtree",
  "version": "0.60.1000",
  "description": "Converged tree DDS",
  "homepage": "https://fluidframework.com",
  "repository": {
    "type": "git",
    "url": "https://github.com/microsoft/FluidFramework.git",
    "directory": "experimental/dds/xtree"
  },
  "license": "MIT",
  "author": "Microsoft and contributors",
  "sideEffects": false,
  "main": "dist/index.js",
  "module": "lib/index.js",
  "types": "dist/index.d.ts",
  "scripts": {
    "bench": "cd bench && node --expose-gc -r ts-node/register src/index.ts",
    "bench:profile": "cd bench && tsc && node -r ts-node/register --prof src/index.ts --runInBand && node --prof-process isolate-0x*-v8.log > profile.txt && rm isolate-0x*-v8.log && cat profile.txt",
    "build": "npm run build:genver && concurrently npm:build:compile npm:lint && npm run build:docs",
    "build:commonjs": "npm run tsc && npm run build:test",
    "build:compile": "concurrently npm:build:commonjs npm:build:esnext",
    "build:docs": "api-extractor run --local --typescript-compiler-folder ../../../node_modules/typescript && copyfiles -u 1 ./_api-extractor-temp/doc-models/* ../../../_api-extractor-temp/",
    "build:esnext": "tsc --project ./tsconfig.esnext.json",
    "build:full": "npm run build",
    "build:full:compile": "npm run build:compile",
    "build:genver": "gen-version",
    "build:test": "tsc --project ./src/test/tsconfig.json",
    "ci:build:docs": "api-extractor run --typescript-compiler-folder ../../../node_modules/typescript && copyfiles -u 1 ./_api-extractor-temp/* ../../../_api-extractor-temp/",
    "clean": "rimraf dist lib bench/dist *.tsbuildinfo *.build.log",
    "eslint": "eslint --format stylish src",
    "eslint:fix": "eslint --format stylish src --fix --fix-type problem,suggestion,layout",
    "lint": "npm run eslint",
    "lint:fix": "npm run eslint:fix",
    "stress": "mocha --recursive dist/test/**/*.spec.js --exit -r node_modules/@fluidframework/mocha-test-setup --unhandled-rejections=strict --fgrep stress-loop",
    "test": "npm run test:mocha",
    "test:coverage": "nyc npm test -- --reporter xunit --reporter-option output=nyc/junit-report.xml --exit",
    "test:mocha": "npm run stress -- --invert",
    "test:mocha:verbose": "cross-env FLUID_TEST_VERBOSE=1 npm run test:mocha",
    "tsc": "tsc",
    "tsfmt": "tsfmt --verify",
    "tsfmt:fix": "tsfmt --replace"
  },
  "nyc": {
    "all": true,
    "cache-dir": "nyc/.cache",
    "exclude-after-remap": false,
    "include": [
      "src/**/*.ts",
      "dist/**/*.js"
    ],
    "report-dir": "nyc/report",
    "reporter": [
      "cobertura",
      "html",
      "text"
    ],
    "temp-directory": "nyc/.nyc_output"
  },
  "dependencies": {
    "@fluidframework/common-definitions": "^0.20.1",
    "@fluidframework/common-utils": "^0.32.1",
    "@fluidframework/core-interfaces": "^0.43.1000",
    "@fluidframework/datastore-definitions": "^0.60.1000",
    "@fluidframework/protocol-base": "^0.1036.1000",
    "@fluidframework/protocol-definitions": "^0.1028.1000",
    "@fluidframework/runtime-definitions": "^0.60.1000",
    "@fluidframework/runtime-utils": "^0.60.1000",
    "@fluidframework/shared-object-base": "^0.60.1000",
    "@fluidframework/telemetry-utils": "^0.60.1000",
    "tslib": "^1.10.0"
  },
  "devDependencies": {
    "@fluid-internal/test-dds-utils": "^0.60.1000",
    "@fluidframework/build-common": "^0.23.0",
    "@fluidframework/eslint-config-fluid": "^0.28.1000",
<<<<<<< HEAD
    "@fluidframework/mocha-test-setup": "^0.60.1000",
    "@fluidframework/test-runtime-utils": "^0.60.1000",
    "@microsoft/api-extractor": "^7.16.1",
=======
    "@fluidframework/mocha-test-setup": "^0.59.2000",
    "@fluidframework/test-runtime-utils": "^0.59.2000",
    "@microsoft/api-extractor": "^7.22.2",
>>>>>>> ec15d8ac
    "@rushstack/eslint-config": "^2.5.1",
    "@types/mocha": "^8.2.2",
    "@typescript-eslint/eslint-plugin": "~5.9.0",
    "@typescript-eslint/parser": "~5.9.0",
    "concurrently": "^6.2.0",
    "copyfiles": "^2.1.0",
    "cross-env": "^7.0.2",
    "eslint": "~8.6.0",
    "eslint-plugin-editorconfig": "~3.2.0",
    "eslint-plugin-eslint-comments": "~3.2.0",
    "eslint-plugin-import": "~2.25.4",
    "eslint-plugin-no-null": "~1.0.2",
    "eslint-plugin-react": "~7.28.0",
    "eslint-plugin-unicorn": "~40.0.0",
    "mocha": "^8.4.0",
    "nyc": "^15.0.0",
    "rimraf": "^2.6.2",
    "source-map-support": "^0.5.16",
    "ts-node": "^7.0.1",
    "typescript": "~4.1.3",
    "typescript-formatter": "7.1.0",
    "uuid": "^8.3.1"
  }
}<|MERGE_RESOLUTION|>--- conflicted
+++ resolved
@@ -74,15 +74,9 @@
     "@fluid-internal/test-dds-utils": "^0.60.1000",
     "@fluidframework/build-common": "^0.23.0",
     "@fluidframework/eslint-config-fluid": "^0.28.1000",
-<<<<<<< HEAD
-    "@fluidframework/mocha-test-setup": "^0.60.1000",
-    "@fluidframework/test-runtime-utils": "^0.60.1000",
-    "@microsoft/api-extractor": "^7.16.1",
-=======
     "@fluidframework/mocha-test-setup": "^0.59.2000",
     "@fluidframework/test-runtime-utils": "^0.59.2000",
     "@microsoft/api-extractor": "^7.22.2",
->>>>>>> ec15d8ac
     "@rushstack/eslint-config": "^2.5.1",
     "@types/mocha": "^8.2.2",
     "@typescript-eslint/eslint-plugin": "~5.9.0",
